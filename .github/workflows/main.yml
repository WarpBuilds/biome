# This workflow run when something is pushed on main and it does:
# - normal checks like in the normal PRs
# - expand the test suite to be run on multiple OS
# - runs the coverage and prints in the command line
name: CI on main
on:
  workflow_dispatch:
  push:
    branches:
      - main

env:
  RUST_LOG: info
  RUST_BACKTRACE: 1
  RUSTUP_WINDOWS_PATH_ADD_BIN: 1

jobs:
  format:
    name: Format Rust Files with WarpBuild
    runs-on: warp-ubuntu-2404-arm64-16x
    steps:
      - name: Checkout repository
        uses: actions/checkout@11bd71901bbe5b1630ceea73d27597364c9af683 # v4.2.2
      - name: Support longpaths
        run: git config core.longpaths true
      - name: Checkout repository
        uses: actions/checkout@11bd71901bbe5b1630ceea73d27597364c9af683 # v4.2.2
      - name: Free Disk Space
        uses: ./.github/actions/free-disk-space
      - name: Install toolchain
        uses: moonrepo/setup-rust@ede6de059f8046a5e236c94046823e2af11ca670 # v1.2.2
        with:
          components: rustfmt
          bins: taplo-cli
          cache-base: main
        env:
          GITHUB_TOKEN: ${{ secrets.GITHUB_TOKEN }}
      - name: Run rustfmt
        run: |
          cargo fmt --all --verbose -- --check
          taplo format --check

  lint:
    name: Lint Rust Files with WarpBuild
    runs-on: warp-ubuntu-2404-arm64-16x
    steps:
      - name: Checkout repository
        uses: actions/checkout@11bd71901bbe5b1630ceea73d27597364c9af683 # v4.2.2
      - name: Free Disk Space
        uses: ./.github/actions/free-disk-space
      - name: Install toolchain
        uses: moonrepo/setup-rust@ede6de059f8046a5e236c94046823e2af11ca670 # v1.2.2
        with:
          components: clippy
          cache-base: main
        env:
          GITHUB_TOKEN: ${{ secrets.GITHUB_TOKEN }}
      - name: Run cargo check
        run: cargo check --workspace --all-targets --release
      - name: Run clippy
        run: cargo lint

  check-dependencies:
    name: Check Dependencies with WarpBuild
    runs-on: warp-ubuntu-2404-arm64-16x
    steps:
      - name: Checkout repository
        uses: actions/checkout@11bd71901bbe5b1630ceea73d27597364c9af683 # v4.2.2
      - name: Free Disk Space
        uses: ./.github/actions/free-disk-space
      - name: Install toolchain
        uses: moonrepo/setup-rust@ede6de059f8046a5e236c94046823e2af11ca670 # v1.2.2
        with:
          channel: nightly
          cache: false
        env:
          GITHUB_TOKEN: ${{ secrets.GITHUB_TOKEN }}
      - name: Install udeps
        run: cargo install cargo-udeps --locked
      - name: Run udeps
        run: cargo +nightly udeps --all-targets

  test:
    name: "Test with ${{ matrix.os == 'warp-ubuntu-2404-arm64-16x' && 'WarpBuild' || 'GitHub Actions' }}"
    runs-on: ${{ matrix.os }}
    strategy:
      matrix:
        include:
<<<<<<< HEAD
          - os: windows-latest
          - os: warp-ubuntu-2404-arm64-16x
          - os: macos-latest
=======
          - os: warp-windows-2022-x64-2x
          - os: warp-ubuntu-2404-arm64-16x
          - os: warp-macos-14-arm64-6x
>>>>>>> 9cbc535c
    steps:
      - name: Checkout repository
        uses: actions/checkout@11bd71901bbe5b1630ceea73d27597364c9af683 # v4.2.2
      - name: Free Disk Space
        uses: ./.github/actions/free-disk-space
      - name: Install toolchain
        uses: moonrepo/setup-rust@ede6de059f8046a5e236c94046823e2af11ca670 # v1.2.2
        with:
          cache-base: main
        env:
          GITHUB_TOKEN: ${{ secrets.GITHUB_TOKEN }}
      - name: "Run tests on ${{ matrix.os }}"
        run: cargo test --workspace

  coverage:
    name: "Test262 Coverage with ${{ matrix.os == 'warp-ubuntu-2404-arm64-16x' && 'WarpBuild' || 'GitHub Actions' }}"
    runs-on: ${{ matrix.os }}
    strategy:
      fail-fast: false
      matrix:
        os: [windows-latest, warp-ubuntu-2404-arm64-16x]
    steps:
      # ref: https://github.com/orgs/community/discussions/26952
      - name: Support longpaths
        if: matrix.os == 'windows-latest'
        run: git config --system core.longpaths true
      - name: Checkout repository
        uses: actions/checkout@11bd71901bbe5b1630ceea73d27597364c9af683 # v4.2.2
        with:
          submodules: recursive
      - name: Free Disk Space
        uses: ./.github/actions/free-disk-space
      - name: Install toolchain
        uses: moonrepo/setup-rust@ede6de059f8046a5e236c94046823e2af11ca670 # v1.2.2
        with:
          cache-target: release
          cache-base: main
        env:
          GITHUB_TOKEN: ${{ secrets.GITHUB_TOKEN }}
      - name: Compile
        run: cargo build --release --locked -p xtask_coverage
      - name: Run Test262 suite
        continue-on-error: true
        run: cargo coverage
      - name: Clean cache
        run: cargo cache --autoclean<|MERGE_RESOLUTION|>--- conflicted
+++ resolved
@@ -86,15 +86,9 @@
     strategy:
       matrix:
         include:
-<<<<<<< HEAD
-          - os: windows-latest
-          - os: warp-ubuntu-2404-arm64-16x
-          - os: macos-latest
-=======
           - os: warp-windows-2022-x64-2x
           - os: warp-ubuntu-2404-arm64-16x
           - os: warp-macos-14-arm64-6x
->>>>>>> 9cbc535c
     steps:
       - name: Checkout repository
         uses: actions/checkout@11bd71901bbe5b1630ceea73d27597364c9af683 # v4.2.2
