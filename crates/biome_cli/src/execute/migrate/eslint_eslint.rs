use biome_deserialize::{
    Deserializable, DeserializableType, DeserializableTypes, DeserializableValue,
    DeserializationContext, DeserializationDiagnostic, DeserializationVisitor, Merge,
};
use biome_deserialize_macros::Deserializable;
use biome_rowan::TextRange;
use rustc_hash::FxHashMap;
use std::borrow::Cow;
use std::hash::{Hash, Hasher};
use std::ops::DerefMut;
use std::vec;
use std::{any::TypeId, marker::PhantomData, ops::Deref};

use super::{eslint_jsxa11y, eslint_typescript, eslint_unicorn, ignorefile};

/// This modules includes implementations for deserializing an eslint configuration.
///
/// The defined types follow the ESLint configuration schema described at
/// <https://github.com/eslint/eslint/blob/ce838adc3b673e52a151f36da0eedf5876977514/lib/shared/types.js>.
///
/// See [super::eslint_to_biome] for converting an ESLint config to a Biome config.

#[derive(Debug)]
pub(crate) enum AnyConfigData {
    Flat(FlatConfigData),
    Legacy(LegacyConfigData),
}
impl From<FlatConfigData> for AnyConfigData {
    fn from(value: FlatConfigData) -> Self {
        AnyConfigData::Flat(value)
    }
}
impl From<LegacyConfigData> for AnyConfigData {
    fn from(value: LegacyConfigData) -> Self {
        AnyConfigData::Legacy(value)
    }
}

#[derive(Debug, Default, Deserializable)]
pub(crate) struct FlatConfigData(pub(crate) Vec<FlatConfigObject>);

#[derive(Debug, Default, Deserializable)]
#[deserializable(unknown_fields = "allow")]
pub(crate) struct FlatConfigObject {
<<<<<<< HEAD
    pub(crate) files: Vec<Box<str>>,
    /// The glob patterns that ignore to lint.
    pub(crate) ignores: Vec<Box<str>>,
=======
    pub(crate) files: ShorthandVec<String>,
    /// The glob patterns that ignore to lint.
    pub(crate) ignores: ShorthandVec<String>,
>>>>>>> bca4d30d
    // using `Option` is important to distinguish a global ignores from a config objerct
    pub(crate) language_options: Option<FlatLanguageOptions>,
    // using `Option` is important to distinguish a global ignores from a config objerct
    pub(crate) rules: Option<Rules>,
}
impl FlatConfigObject {
    /// Rteurns `true` if this config contains only `ignores`.
    ///
    /// See https://eslint.org/docs/latest/use/configure/configuration-files-new#globally-ignoring-files-with-ignores
    pub(crate) fn is_global_ignores(&self) -> bool {
        !self.ignores.is_empty()
            && self.files.is_empty()
            && self.language_options.is_none()
            && self.rules.is_none()
    }

    /// Rteurns `true` if this config doesn't specify `files` or `ignores`.
    pub(crate) fn is_global_config(&self) -> bool {
        self.ignores.is_empty() && self.files.is_empty()
    }
}
impl Merge for FlatConfigObject {
    fn merge_with(&mut self, other: Self) {
        self.files.extend(other.files);
        self.ignores.extend(other.ignores);
        self.language_options.merge_with(other.language_options);
        self.rules.merge_with(other.rules);
    }
}

#[derive(Debug, Default, Deserializable)]
#[deserializable(unknown_fields = "allow")]
pub(crate) struct FlatLanguageOptions {
    pub(crate) globals: Globals,
}
impl Merge for FlatLanguageOptions {
    fn merge_with(&mut self, other: Self) {
        self.globals.merge_with(other.globals);
    }
}

#[derive(Debug, Default, Deserializable)]
#[deserializable(unknown_fields = "allow")]
pub(crate) struct EslintPackageJson {
    pub(crate) eslint_config: Option<LegacyConfigData>,
    pub(crate) eslint_ignore: Vec<IgnorePattern>,
}

#[derive(Debug, Default, Deserializable)]
#[deserializable(unknown_fields = "allow")]
pub(crate) struct LegacyConfigData {
    pub(crate) extends: ShorthandVec<String>,
    pub(crate) globals: Globals,
    /// The glob patterns that ignore to lint.
    pub(crate) ignore_patterns: ShorthandVec<IgnorePattern>,
    /// The parser options.
    pub(crate) rules: Rules,
    pub(crate) overrides: Vec<OverrideConfigData>,
}
impl Merge for LegacyConfigData {
    fn merge_with(&mut self, mut other: Self) {
        self.extends.merge_with(other.extends);
        self.globals.merge_with(other.globals);
        self.ignore_patterns.merge_with(other.ignore_patterns);
        self.rules.merge_with(other.rules);
        self.overrides.append(&mut other.overrides);
    }
}

#[derive(Debug, Default)]
pub(crate) struct IgnorePattern(pub(crate) Box<str>);
impl Deref for IgnorePattern {
    type Target = Box<str>;
    fn deref(&self) -> &Self::Target {
        &self.0
    }
}
impl biome_deserialize::Deserializable for IgnorePattern {
    fn deserialize(
        ctx: &mut impl DeserializationContext,
        value: &impl DeserializableValue,
        name: &str,
    ) -> Option<Self> {
        let s = biome_deserialize::Text::deserialize(ctx, value, name)?;
        match ignorefile::convert_pattern(s.text()) {
            Ok(pattern) => Some(Self(pattern.into_boxed_str())),
            Err(msg) => {
                ctx.report(DeserializationDiagnostic::new(msg).with_range(value.range()));
                None
            }
        }
    }
}

//? ESLint plugins export metadata in their main export.
/// This includes presets in the `configs` field.
#[derive(Debug, Default, Deserializable)]
#[deserializable(unknown_fields = "allow")]
pub(crate) struct PluginExport {
    pub(crate) configs: FxHashMap<String, LegacyConfigData>,
}

#[derive(Debug, Default, Deserializable)]
pub(crate) struct Globals(pub(crate) FxHashMap<Box<str>, GlobalConf>);
impl Globals {
    pub(crate) fn enabled(self) -> impl Iterator<Item = Box<str>> {
        self.0.into_iter().filter_map(|(global_name, global_conf)| {
            global_conf.is_enabled().then_some(global_name)
        })
    }
}
impl Deref for Globals {
    type Target = FxHashMap<Box<str>, GlobalConf>;
    fn deref(&self) -> &Self::Target {
        &self.0
    }
}
impl Merge for Globals {
    fn merge_with(&mut self, other: Self) {
        self.0.extend(other.0);
    }
}

#[derive(Debug)]
pub(crate) enum GlobalConf {
    Flag(bool),
    Qualifier(GlobalConfQualifier),
}
impl GlobalConf {
    pub(crate) fn is_enabled(&self) -> bool {
        match self {
            GlobalConf::Flag(result) => *result,
            GlobalConf::Qualifier(qualifier) => !matches!(qualifier, GlobalConfQualifier::Off),
        }
    }
}
impl Deserializable for GlobalConf {
    fn deserialize(
        ctx: &mut impl DeserializationContext,
        value: &impl biome_deserialize::DeserializableValue,
        name: &str,
    ) -> Option<Self> {
        if value.visitable_type()? == DeserializableType::Str {
            Deserializable::deserialize(ctx, value, name).map(Self::Qualifier)
        } else {
            Deserializable::deserialize(ctx, value, name).map(Self::Flag)
        }
    }
}

#[derive(Debug, Deserializable)]
pub(crate) enum GlobalConfQualifier {
    Off,
    Readable,
    Readonly,
    Writable,
    Writeable,
}

#[derive(Debug, Default, Deserializable)]
#[deserializable(unknown_fields = "allow")]
pub(crate) struct OverrideConfigData {
    pub(crate) extends: ShorthandVec<Box<str>>,
    pub(crate) globals: Globals,
    /// The glob patterns for excluded files.
    pub(crate) excluded_files: ShorthandVec<Box<str>>,
    /// The glob patterns for target files.
    pub(crate) files: ShorthandVec<Box<str>>,
    pub(crate) rules: Rules,
}

#[derive(Debug, Default)]
pub(crate) struct ShorthandVec<T>(Vec<T>);
impl<T> Merge for ShorthandVec<T> {
    fn merge_with(&mut self, mut other: Self) {
        self.0.append(&mut other.0);
    }
}
impl<T> From<T> for ShorthandVec<T> {
    fn from(value: T) -> Self {
        Self(vec![value])
    }
}
impl<T> Deref for ShorthandVec<T> {
    type Target = Vec<T>;
    fn deref(&self) -> &Self::Target {
        &self.0
    }
}
impl<T> DerefMut for ShorthandVec<T> {
    fn deref_mut(&mut self) -> &mut Self::Target {
        &mut self.0
    }
}
impl<T> FromIterator<T> for ShorthandVec<T> {
    fn from_iter<I: IntoIterator<Item = T>>(iter: I) -> Self {
        Self(iter.into_iter().collect())
    }
}
impl<T> IntoIterator for ShorthandVec<T> {
    type Item = T;
    type IntoIter = vec::IntoIter<T>;
    fn into_iter(self) -> Self::IntoIter {
        self.0.into_iter()
    }
}
impl<T: Deserializable> Deserializable for ShorthandVec<T> {
    fn deserialize(
        ctx: &mut impl DeserializationContext,
        value: &impl DeserializableValue,
        name: &str,
    ) -> Option<Self> {
        Some(ShorthandVec(
            if value.visitable_type()? == DeserializableType::Array {
<<<<<<< HEAD
                Deserializable::deserialize(ctx, value, name)?
            } else {
                Vec::from_iter([Deserializable::deserialize(ctx, value, name)?])
=======
                <Vec<Option<T>>>::deserialize(value, name, diagnostics)?
                    .into_iter()
                    .flatten()
                    .collect()
            } else {
                <Option<T>>::deserialize(value, name, diagnostics)?
                    .into_iter()
                    .collect()
>>>>>>> bca4d30d
            },
        ))
    }
}

/// Model the possible shapes of an ESLint's rule configuration
#[derive(Debug, Clone)]
pub(crate) enum RuleConf<T = (), U = ()> {
    // `{ rule: <severity> }` and `{ rule: [<severity>] }`
    Severity(Severity),
    // `{ rule: <severity> }` and `{ rule: [<severity>, <option1>] }`
    Option(Severity, T),
    // `{ rule: <severity> }` and `{ rule: [<severity>, <option1>, <option2>] }`
    Options(Severity, T, U),
    // `{ rule: <severity> }` and `{ rule: [<severity>, <option1.1>, <option1.2>, ...] }`
    Spread(Severity, Vec<T>),
}
impl<T, U> RuleConf<T, U> {
    pub(crate) fn severity(&self) -> Severity {
        match self {
            Self::Severity(severity) => *severity,
            Self::Option(severity, _) => *severity,
            Self::Options(severity, _, _) => *severity,
            Self::Spread(severity, _) => *severity,
        }
    }
}
impl<T> RuleConf<T, ()> {
    pub(crate) fn into_vec(self) -> Vec<T> {
        match self {
            RuleConf::Severity(_) => vec![],
            RuleConf::Option(_, value) | RuleConf::Options(_, value, _) => vec![value],
            RuleConf::Spread(_, result) => result,
        }
    }
}
impl<T: Default, U: Default> RuleConf<T, U> {
    pub(crate) fn option_or_default(self) -> T {
        match self {
            RuleConf::Severity(_) | RuleConf::Options(_, _, _) | RuleConf::Spread(_, _) => {
                T::default()
            }
            RuleConf::Option(_, option) => option,
        }
    }
}
impl<T: Deserializable + 'static, U: Deserializable + 'static> Deserializable for RuleConf<T, U> {
    fn deserialize(
        ctx: &mut impl DeserializationContext,
        value: &impl biome_deserialize::DeserializableValue,
        name: &str,
    ) -> Option<Self> {
        struct Visitor<T, U>(PhantomData<(T, U)>);
        impl<T: Deserializable + 'static, U: Deserializable + 'static> DeserializationVisitor
            for Visitor<T, U>
        {
            type Output = RuleConf<T, U>;
            const EXPECTED_TYPE: DeserializableTypes = DeserializableTypes::ARRAY;
            fn visit_array(
                self,
                ctx: &mut impl DeserializationContext,
                values: impl Iterator<Item = Option<impl DeserializableValue>>,
                range: TextRange,
                _name: &str,
            ) -> Option<Self::Output> {
                let mut values = values.flatten();
                let Some(first_value) = values.next() else {
                    ctx.report(
                        DeserializationDiagnostic::new("A severity is expected.").with_range(range),
                    );
                    return None;
                };
                let severity = Deserializable::deserialize(ctx, &first_value, "")?;
                if TypeId::of::<T>() == TypeId::of::<()>() {
                    return Some(RuleConf::Severity(severity));
                }
                let Some(second_value) = values.next() else {
                    return Some(RuleConf::Severity(severity));
                };
                let Some(option) = T::deserialize(ctx, &second_value, "") else {
                    // Recover by ignoring the failed deserialization
                    return Some(RuleConf::Severity(severity));
                };
                let Some(third_value) = values.next() else {
                    return Some(RuleConf::Option(severity, option));
                };
                if TypeId::of::<U>() != TypeId::of::<()>() {
                    if let Some(option2) = U::deserialize(ctx, &third_value, "") {
                        return Some(RuleConf::Options(severity, option, option2));
                    } else {
                        // Recover by ignoring the failed deserialization
                        return Some(RuleConf::Option(severity, option));
                    }
                }
                let Some(option2) = T::deserialize(ctx, &third_value, "") else {
                    // Recover by ignoring the failed deserialization
                    return Some(RuleConf::Option(severity, option));
                };
                let mut spread = Vec::new();
                spread.push(option);
                spread.push(option2);
                spread.extend(values.filter_map(|val| T::deserialize(ctx, &val, "")));
                Some(RuleConf::Spread(severity, spread))
            }
        }
        if matches!(
            value.visitable_type()?,
            DeserializableType::Number | DeserializableType::Str
        ) {
            Deserializable::deserialize(ctx, value, name).map(RuleConf::Severity)
        } else {
            value.deserialize(ctx, Visitor(PhantomData), name)
        }
    }
}

#[derive(Clone, Copy, Debug, Deserializable)]
#[deserializable(try_from = "NumberOrString")]
pub(crate) enum Severity {
    Off,
    Warn,
    Error,
}
impl TryFrom<NumberOrString> for Severity {
    type Error = &'static str;

    fn try_from(value: NumberOrString) -> Result<Self, &'static str> {
        match value {
            NumberOrString::Number(n) => match n {
                0 => Ok(Severity::Off),
                1 => Ok(Severity::Warn),
                2 => Ok(Severity::Error),
                _ => Err("Severity should be 0, 1 or 2."),
            },
            NumberOrString::String(s) => match s.as_ref() {
                "off" => Ok(Severity::Off),
                "warn" => Ok(Severity::Warn),
                "error" => Ok(Severity::Error),
                _ => Err("Severity should be 'off', 'warn' or 'error'."),
            },
        }
    }
}
impl From<Severity> for biome_configuration::RulePlainConfiguration {
    fn from(value: Severity) -> biome_configuration::RulePlainConfiguration {
        match value {
            Severity::Off => biome_configuration::RulePlainConfiguration::Off,
            Severity::Warn => biome_configuration::RulePlainConfiguration::Warn,
            Severity::Error => biome_configuration::RulePlainConfiguration::Error,
        }
    }
}
#[derive(Debug, Clone)]
enum NumberOrString {
    Number(u64),
    String(String),
}
impl Deserializable for NumberOrString {
    fn deserialize(
        ctx: &mut impl DeserializationContext,
        value: &impl biome_deserialize::DeserializableValue,
        name: &str,
    ) -> Option<Self> {
        Some(if value.visitable_type()? == DeserializableType::Str {
            Self::String(Deserializable::deserialize(ctx, value, name)?)
        } else {
            Self::Number(Deserializable::deserialize(ctx, value, name)?)
        })
    }
}

#[derive(Debug, Default)]
pub(crate) struct Rules(pub(crate) rustc_hash::FxHashSet<Rule>);
impl Merge for Rules {
    fn merge_with(&mut self, other: Self) {
        self.0.extend(other.0);
    }
}
impl Deref for Rules {
    type Target = rustc_hash::FxHashSet<Rule>;
    fn deref(&self) -> &Self::Target {
        &self.0
    }
}
impl Deserializable for Rules {
    fn deserialize(
        ctx: &mut impl DeserializationContext,
        value: &impl biome_deserialize::DeserializableValue,
        name: &str,
    ) -> Option<Self> {
        struct Visitor;
        impl DeserializationVisitor for Visitor {
            type Output = Rules;
            const EXPECTED_TYPE: DeserializableTypes = DeserializableTypes::MAP;
            fn visit_map(
                self,
                ctx: &mut impl DeserializationContext,
                members: impl Iterator<
                    Item = Option<(
                        impl biome_deserialize::DeserializableValue,
                        impl biome_deserialize::DeserializableValue,
                    )>,
                >,
                _range: biome_rowan::TextRange,
                name: &str,
            ) -> Option<Self::Output> {
                use biome_deserialize::Text;
                let mut result = rustc_hash::FxHashSet::default();
                for (key, value) in members.flatten() {
                    let Some(rule_name) = Text::deserialize(ctx, &key, "") else {
                        continue;
                    };
                    match rule_name.text() {
                        // Eslint rules with options that we handle
                        "no-console" => {
                            if let Some(conf) = RuleConf::deserialize(ctx, &value, name) {
                                result.insert(Rule::NoConsole(conf));
                            }
                        }
                        "no-restricted-globals" => {
                            if let Some(conf) = RuleConf::deserialize(ctx, &value, name) {
                                result.insert(Rule::NoRestrictedGlobals(conf));
                            }
                        }
                        // Eslint plugin rules with options that we handle
                        "jsx-a11y/aria-role" => {
                            if let Some(conf) = RuleConf::deserialize(ctx, &value, name) {
                                result.insert(Rule::Jsxa11yArioaRoles(conf));
                            }
                        }
                        "@typescript-eslint/array-type" => {
                            if let Some(conf) = RuleConf::deserialize(ctx, &value, name) {
                                result.insert(Rule::TypeScriptArrayType(conf));
                            }
                        }
                        "@typescript-eslint/explicit-member-accessibility" => {
                            if let Some(conf) = RuleConf::deserialize(ctx, &value, name) {
                                result.insert(Rule::TypeScriptExplicitMemberAccessibility(conf));
                            }
                        }
                        "@typescript-eslint/naming-convention" => {
                            if let Some(conf) = RuleConf::deserialize(ctx, &value, name) {
                                result.insert(Rule::TypeScriptNamingConvention(conf));
                            }
                        }
                        "unicorn/filename-case" => {
                            if let Some(conf) = RuleConf::deserialize(ctx, &value, name) {
                                result.insert(Rule::UnicornFilenameCase(conf));
                            }
                        }
                        // Other rules
                        rule_name => {
                            if let Some(conf) = RuleConf::<()>::deserialize(ctx, &value, name) {
                                result.insert(Rule::Any(
                                    Cow::Owned(rule_name.to_string()),
                                    conf.severity(),
                                ));
                            }
                        }
                    }
                }
                Some(Rules(result))
            }
        }
        value.deserialize(ctx, Visitor, name)
    }
}

#[derive(Debug, Default, Deserializable)]
pub struct NoConsoleOptions {
    /// Allowed calls on the console object.
    pub allow: Box<[Box<str>]>,
}
impl From<NoConsoleOptions> for biome_js_analyze::lint::suspicious::no_console::NoConsoleOptions {
    fn from(val: NoConsoleOptions) -> Self {
        biome_js_analyze::lint::suspicious::no_console::NoConsoleOptions { allow: val.allow }
    }
}

#[derive(Debug)]
pub(crate) enum NoRestrictedGlobal {
    Plain(String),
    WithMessage(GlobalWithMessage),
}
impl NoRestrictedGlobal {
    pub(crate) fn into_name(self) -> String {
        match self {
            NoRestrictedGlobal::Plain(name) => name,
            NoRestrictedGlobal::WithMessage(named) => named.name,
        }
    }
}
impl Deserializable for NoRestrictedGlobal {
    fn deserialize(
        ctx: &mut impl DeserializationContext,
        value: &impl DeserializableValue,
        name: &str,
    ) -> Option<Self> {
        if value.visitable_type()? == DeserializableType::Str {
            Deserializable::deserialize(ctx, value, name).map(NoRestrictedGlobal::Plain)
        } else {
            Deserializable::deserialize(ctx, value, name).map(NoRestrictedGlobal::WithMessage)
        }
    }
}
#[derive(Debug, Default, Deserializable)]
pub(crate) struct GlobalWithMessage {
    name: String,
    message: String,
}

#[derive(Debug)]
pub(crate) enum Rule {
    /// Any rule without its options.
    Any(Cow<'static, str>, Severity),
    // Eslint rules with its options
    // We use this to configure equivalent Bione's rules.
    NoConsole(RuleConf<Box<NoConsoleOptions>>),
    NoRestrictedGlobals(RuleConf<Box<NoRestrictedGlobal>>),
    // Eslint plugins
    Jsxa11yArioaRoles(RuleConf<Box<eslint_jsxa11y::AriaRoleOptions>>),
    TypeScriptArrayType(RuleConf<eslint_typescript::ArrayTypeOptions>),
    TypeScriptExplicitMemberAccessibility(
        RuleConf<eslint_typescript::ExplicitMemberAccessibilityOptions>,
    ),
    TypeScriptNamingConvention(RuleConf<Box<eslint_typescript::NamingConventionSelection>>),
    UnicornFilenameCase(RuleConf<eslint_unicorn::FilenameCaseOptions>),
    // If you add new variants, don't forget to update [Rules::deserialize].
}
impl Rule {
    pub(crate) fn name(&self) -> Cow<'static, str> {
        match self {
            Rule::Any(name, _) => name.clone(),
            Rule::NoConsole(_) => Cow::Borrowed("no-console"),
            Rule::NoRestrictedGlobals(_) => Cow::Borrowed("no-restricted-globals"),
            Rule::Jsxa11yArioaRoles(_) => Cow::Borrowed("jsx-a11y/aria-role"),
            Rule::TypeScriptArrayType(_) => Cow::Borrowed("@typescript-eslint/array-type"),
            Rule::TypeScriptExplicitMemberAccessibility(_) => {
                Cow::Borrowed("@typescript-eslint/explicit-member-accessibility")
            }
            Rule::TypeScriptNamingConvention(_) => {
                Cow::Borrowed("@typescript-eslint/naming-convention")
            }
            Rule::UnicornFilenameCase(_) => Cow::Borrowed("unicorn/filename-case"),
        }
    }
}
impl Eq for Rule {}
impl PartialEq for Rule {
    fn eq(&self, other: &Self) -> bool {
        self.name() == other.name()
    }
}
impl Hash for Rule {
    fn hash<H: Hasher>(&self, state: &mut H) {
        self.name().hash(state);
    }
}<|MERGE_RESOLUTION|>--- conflicted
+++ resolved
@@ -1,9 +1,10 @@
 use biome_deserialize::{
     Deserializable, DeserializableType, DeserializableTypes, DeserializableValue,
-    DeserializationContext, DeserializationDiagnostic, DeserializationVisitor, Merge,
+    DeserializationDiagnostic, DeserializationVisitor, Merge,
 };
 use biome_deserialize_macros::Deserializable;
 use biome_rowan::TextRange;
+use indexmap::IndexSet;
 use rustc_hash::FxHashMap;
 use std::borrow::Cow;
 use std::hash::{Hash, Hasher};
@@ -42,15 +43,9 @@
 #[derive(Debug, Default, Deserializable)]
 #[deserializable(unknown_fields = "allow")]
 pub(crate) struct FlatConfigObject {
-<<<<<<< HEAD
-    pub(crate) files: Vec<Box<str>>,
-    /// The glob patterns that ignore to lint.
-    pub(crate) ignores: Vec<Box<str>>,
-=======
     pub(crate) files: ShorthandVec<String>,
     /// The glob patterns that ignore to lint.
     pub(crate) ignores: ShorthandVec<String>,
->>>>>>> bca4d30d
     // using `Option` is important to distinguish a global ignores from a config objerct
     pub(crate) language_options: Option<FlatLanguageOptions>,
     // using `Option` is important to distinguish a global ignores from a config objerct
@@ -121,24 +116,24 @@
 }
 
 #[derive(Debug, Default)]
-pub(crate) struct IgnorePattern(pub(crate) Box<str>);
+pub(crate) struct IgnorePattern(pub(crate) String);
 impl Deref for IgnorePattern {
-    type Target = Box<str>;
+    type Target = String;
     fn deref(&self) -> &Self::Target {
         &self.0
     }
 }
 impl biome_deserialize::Deserializable for IgnorePattern {
     fn deserialize(
-        ctx: &mut impl DeserializationContext,
         value: &impl DeserializableValue,
         name: &str,
+        diagnostics: &mut Vec<DeserializationDiagnostic>,
     ) -> Option<Self> {
-        let s = biome_deserialize::Text::deserialize(ctx, value, name)?;
+        let s = biome_deserialize::Text::deserialize(value, name, diagnostics)?;
         match ignorefile::convert_pattern(s.text()) {
-            Ok(pattern) => Some(Self(pattern.into_boxed_str())),
+            Ok(pattern) => Some(Self(pattern)),
             Err(msg) => {
-                ctx.report(DeserializationDiagnostic::new(msg).with_range(value.range()));
+                diagnostics.push(DeserializationDiagnostic::new(msg).with_range(value.range()));
                 None
             }
         }
@@ -154,16 +149,16 @@
 }
 
 #[derive(Debug, Default, Deserializable)]
-pub(crate) struct Globals(pub(crate) FxHashMap<Box<str>, GlobalConf>);
+pub(crate) struct Globals(pub(crate) FxHashMap<String, GlobalConf>);
 impl Globals {
-    pub(crate) fn enabled(self) -> impl Iterator<Item = Box<str>> {
+    pub(crate) fn enabled(self) -> impl Iterator<Item = String> {
         self.0.into_iter().filter_map(|(global_name, global_conf)| {
             global_conf.is_enabled().then_some(global_name)
         })
     }
 }
 impl Deref for Globals {
-    type Target = FxHashMap<Box<str>, GlobalConf>;
+    type Target = FxHashMap<String, GlobalConf>;
     fn deref(&self) -> &Self::Target {
         &self.0
     }
@@ -189,14 +184,14 @@
 }
 impl Deserializable for GlobalConf {
     fn deserialize(
-        ctx: &mut impl DeserializationContext,
         value: &impl biome_deserialize::DeserializableValue,
         name: &str,
+        diagnostics: &mut Vec<biome_deserialize::DeserializationDiagnostic>,
     ) -> Option<Self> {
         if value.visitable_type()? == DeserializableType::Str {
-            Deserializable::deserialize(ctx, value, name).map(Self::Qualifier)
+            Deserializable::deserialize(value, name, diagnostics).map(Self::Qualifier)
         } else {
-            Deserializable::deserialize(ctx, value, name).map(Self::Flag)
+            Deserializable::deserialize(value, name, diagnostics).map(Self::Flag)
         }
     }
 }
@@ -213,12 +208,12 @@
 #[derive(Debug, Default, Deserializable)]
 #[deserializable(unknown_fields = "allow")]
 pub(crate) struct OverrideConfigData {
-    pub(crate) extends: ShorthandVec<Box<str>>,
+    pub(crate) extends: ShorthandVec<String>,
     pub(crate) globals: Globals,
     /// The glob patterns for excluded files.
-    pub(crate) excluded_files: ShorthandVec<Box<str>>,
+    pub(crate) excluded_files: ShorthandVec<String>,
     /// The glob patterns for target files.
-    pub(crate) files: ShorthandVec<Box<str>>,
+    pub(crate) files: ShorthandVec<String>,
     pub(crate) rules: Rules,
 }
 
@@ -259,17 +254,12 @@
 }
 impl<T: Deserializable> Deserializable for ShorthandVec<T> {
     fn deserialize(
-        ctx: &mut impl DeserializationContext,
         value: &impl DeserializableValue,
         name: &str,
+        diagnostics: &mut Vec<DeserializationDiagnostic>,
     ) -> Option<Self> {
         Some(ShorthandVec(
             if value.visitable_type()? == DeserializableType::Array {
-<<<<<<< HEAD
-                Deserializable::deserialize(ctx, value, name)?
-            } else {
-                Vec::from_iter([Deserializable::deserialize(ctx, value, name)?])
-=======
                 <Vec<Option<T>>>::deserialize(value, name, diagnostics)?
                     .into_iter()
                     .flatten()
@@ -278,7 +268,6 @@
                 <Option<T>>::deserialize(value, name, diagnostics)?
                     .into_iter()
                     .collect()
->>>>>>> bca4d30d
             },
         ))
     }
@@ -327,9 +316,9 @@
 }
 impl<T: Deserializable + 'static, U: Deserializable + 'static> Deserializable for RuleConf<T, U> {
     fn deserialize(
-        ctx: &mut impl DeserializationContext,
         value: &impl biome_deserialize::DeserializableValue,
         name: &str,
+        diagnostics: &mut Vec<biome_deserialize::DeserializationDiagnostic>,
     ) -> Option<Self> {
         struct Visitor<T, U>(PhantomData<(T, U)>);
         impl<T: Deserializable + 'static, U: Deserializable + 'static> DeserializationVisitor
@@ -339,26 +328,26 @@
             const EXPECTED_TYPE: DeserializableTypes = DeserializableTypes::ARRAY;
             fn visit_array(
                 self,
-                ctx: &mut impl DeserializationContext,
                 values: impl Iterator<Item = Option<impl DeserializableValue>>,
                 range: TextRange,
                 _name: &str,
+                diagnostics: &mut Vec<DeserializationDiagnostic>,
             ) -> Option<Self::Output> {
                 let mut values = values.flatten();
                 let Some(first_value) = values.next() else {
-                    ctx.report(
+                    diagnostics.push(
                         DeserializationDiagnostic::new("A severity is expected.").with_range(range),
                     );
                     return None;
                 };
-                let severity = Deserializable::deserialize(ctx, &first_value, "")?;
+                let severity = Deserializable::deserialize(&first_value, "", diagnostics)?;
                 if TypeId::of::<T>() == TypeId::of::<()>() {
                     return Some(RuleConf::Severity(severity));
                 }
                 let Some(second_value) = values.next() else {
                     return Some(RuleConf::Severity(severity));
                 };
-                let Some(option) = T::deserialize(ctx, &second_value, "") else {
+                let Some(option) = T::deserialize(&second_value, "", diagnostics) else {
                     // Recover by ignoring the failed deserialization
                     return Some(RuleConf::Severity(severity));
                 };
@@ -366,21 +355,21 @@
                     return Some(RuleConf::Option(severity, option));
                 };
                 if TypeId::of::<U>() != TypeId::of::<()>() {
-                    if let Some(option2) = U::deserialize(ctx, &third_value, "") {
+                    if let Some(option2) = U::deserialize(&third_value, "", diagnostics) {
                         return Some(RuleConf::Options(severity, option, option2));
                     } else {
                         // Recover by ignoring the failed deserialization
                         return Some(RuleConf::Option(severity, option));
                     }
                 }
-                let Some(option2) = T::deserialize(ctx, &third_value, "") else {
+                let Some(option2) = T::deserialize(&third_value, "", diagnostics) else {
                     // Recover by ignoring the failed deserialization
                     return Some(RuleConf::Option(severity, option));
                 };
                 let mut spread = Vec::new();
                 spread.push(option);
                 spread.push(option2);
-                spread.extend(values.filter_map(|val| T::deserialize(ctx, &val, "")));
+                spread.extend(values.filter_map(|val| T::deserialize(&val, "", diagnostics)));
                 Some(RuleConf::Spread(severity, spread))
             }
         }
@@ -388,9 +377,9 @@
             value.visitable_type()?,
             DeserializableType::Number | DeserializableType::Str
         ) {
-            Deserializable::deserialize(ctx, value, name).map(RuleConf::Severity)
+            Deserializable::deserialize(value, name, diagnostics).map(RuleConf::Severity)
         } else {
-            value.deserialize(ctx, Visitor(PhantomData), name)
+            value.deserialize(Visitor(PhantomData), name, diagnostics)
         }
     }
 }
@@ -438,36 +427,42 @@
 }
 impl Deserializable for NumberOrString {
     fn deserialize(
-        ctx: &mut impl DeserializationContext,
         value: &impl biome_deserialize::DeserializableValue,
         name: &str,
+        diagnostics: &mut Vec<biome_deserialize::DeserializationDiagnostic>,
     ) -> Option<Self> {
         Some(if value.visitable_type()? == DeserializableType::Str {
-            Self::String(Deserializable::deserialize(ctx, value, name)?)
+            Self::String(Deserializable::deserialize(value, name, diagnostics)?)
         } else {
-            Self::Number(Deserializable::deserialize(ctx, value, name)?)
+            Self::Number(Deserializable::deserialize(value, name, diagnostics)?)
         })
     }
 }
 
 #[derive(Debug, Default)]
-pub(crate) struct Rules(pub(crate) rustc_hash::FxHashSet<Rule>);
+pub(crate) struct Rules(
+    // We use `IndexSet` instead of `HashSet` to preserve the order.
+    // Keeping the order is important because several ESLint rules can have
+    // the same equivalent Biome rule.
+    // The severity level of the last one is thus used.
+    pub(crate) IndexSet<Rule>,
+);
 impl Merge for Rules {
     fn merge_with(&mut self, other: Self) {
         self.0.extend(other.0);
     }
 }
 impl Deref for Rules {
-    type Target = rustc_hash::FxHashSet<Rule>;
+    type Target = IndexSet<Rule>;
     fn deref(&self) -> &Self::Target {
         &self.0
     }
 }
 impl Deserializable for Rules {
     fn deserialize(
-        ctx: &mut impl DeserializationContext,
         value: &impl biome_deserialize::DeserializableValue,
         name: &str,
+        diagnostics: &mut Vec<biome_deserialize::DeserializationDiagnostic>,
     ) -> Option<Self> {
         struct Visitor;
         impl DeserializationVisitor for Visitor {
@@ -475,7 +470,6 @@
             const EXPECTED_TYPE: DeserializableTypes = DeserializableTypes::MAP;
             fn visit_map(
                 self,
-                ctx: &mut impl DeserializationContext,
                 members: impl Iterator<
                     Item = Option<(
                         impl biome_deserialize::DeserializableValue,
@@ -484,54 +478,57 @@
                 >,
                 _range: biome_rowan::TextRange,
                 name: &str,
+                diagnostics: &mut Vec<biome_deserialize::DeserializationDiagnostic>,
             ) -> Option<Self::Output> {
                 use biome_deserialize::Text;
-                let mut result = rustc_hash::FxHashSet::default();
+                let mut result = IndexSet::default();
                 for (key, value) in members.flatten() {
-                    let Some(rule_name) = Text::deserialize(ctx, &key, "") else {
+                    let Some(rule_name) = Text::deserialize(&key, "", diagnostics) else {
                         continue;
                     };
                     match rule_name.text() {
                         // Eslint rules with options that we handle
                         "no-console" => {
-                            if let Some(conf) = RuleConf::deserialize(ctx, &value, name) {
+                            if let Some(conf) = RuleConf::deserialize(&value, name, diagnostics) {
                                 result.insert(Rule::NoConsole(conf));
                             }
                         }
                         "no-restricted-globals" => {
-                            if let Some(conf) = RuleConf::deserialize(ctx, &value, name) {
+                            if let Some(conf) = RuleConf::deserialize(&value, name, diagnostics) {
                                 result.insert(Rule::NoRestrictedGlobals(conf));
                             }
                         }
                         // Eslint plugin rules with options that we handle
                         "jsx-a11y/aria-role" => {
-                            if let Some(conf) = RuleConf::deserialize(ctx, &value, name) {
+                            if let Some(conf) = RuleConf::deserialize(&value, name, diagnostics) {
                                 result.insert(Rule::Jsxa11yArioaRoles(conf));
                             }
                         }
                         "@typescript-eslint/array-type" => {
-                            if let Some(conf) = RuleConf::deserialize(ctx, &value, name) {
+                            if let Some(conf) = RuleConf::deserialize(&value, name, diagnostics) {
                                 result.insert(Rule::TypeScriptArrayType(conf));
                             }
                         }
                         "@typescript-eslint/explicit-member-accessibility" => {
-                            if let Some(conf) = RuleConf::deserialize(ctx, &value, name) {
+                            if let Some(conf) = RuleConf::deserialize(&value, name, diagnostics) {
                                 result.insert(Rule::TypeScriptExplicitMemberAccessibility(conf));
                             }
                         }
                         "@typescript-eslint/naming-convention" => {
-                            if let Some(conf) = RuleConf::deserialize(ctx, &value, name) {
+                            if let Some(conf) = RuleConf::deserialize(&value, name, diagnostics) {
                                 result.insert(Rule::TypeScriptNamingConvention(conf));
                             }
                         }
                         "unicorn/filename-case" => {
-                            if let Some(conf) = RuleConf::deserialize(ctx, &value, name) {
+                            if let Some(conf) = RuleConf::deserialize(&value, name, diagnostics) {
                                 result.insert(Rule::UnicornFilenameCase(conf));
                             }
                         }
                         // Other rules
                         rule_name => {
-                            if let Some(conf) = RuleConf::<()>::deserialize(ctx, &value, name) {
+                            if let Some(conf) =
+                                RuleConf::<()>::deserialize(&value, name, diagnostics)
+                            {
                                 result.insert(Rule::Any(
                                     Cow::Owned(rule_name.to_string()),
                                     conf.severity(),
@@ -543,7 +540,7 @@
                 Some(Rules(result))
             }
         }
-        value.deserialize(ctx, Visitor, name)
+        value.deserialize(Visitor, name, diagnostics)
     }
 }
 
@@ -573,14 +570,15 @@
 }
 impl Deserializable for NoRestrictedGlobal {
     fn deserialize(
-        ctx: &mut impl DeserializationContext,
         value: &impl DeserializableValue,
         name: &str,
+        diagnostics: &mut Vec<DeserializationDiagnostic>,
     ) -> Option<Self> {
         if value.visitable_type()? == DeserializableType::Str {
-            Deserializable::deserialize(ctx, value, name).map(NoRestrictedGlobal::Plain)
+            Deserializable::deserialize(value, name, diagnostics).map(NoRestrictedGlobal::Plain)
         } else {
-            Deserializable::deserialize(ctx, value, name).map(NoRestrictedGlobal::WithMessage)
+            Deserializable::deserialize(value, name, diagnostics)
+                .map(NoRestrictedGlobal::WithMessage)
         }
     }
 }
