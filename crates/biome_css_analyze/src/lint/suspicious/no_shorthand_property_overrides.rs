use crate::utils::{get_longhand_sub_properties, get_reset_to_initial_properties, vender_prefix};
use biome_analyze::{
    context::RuleContext, declare_lint_rule, AddVisitor, Phases, QueryMatch, Queryable, Rule,
    RuleDiagnostic, RuleSource, ServiceBag, Visitor, VisitorContext,
};
use biome_console::markup;
use biome_css_syntax::{AnyCssDeclarationName, CssGenericProperty, CssLanguage, CssSyntaxKind};
use biome_diagnostics::Severity;
use biome_rowan::{AstNode, Language, SyntaxNode, TextRange, WalkEvent};

fn remove_vendor_prefix<'a>(prop: &'a str, prefix: &'a str) -> &'a str {
    if let Some(prop) = prop.strip_prefix(prefix) {
        return prop;
    }

    prop
}

fn get_override_props(property: &str) -> Vec<&str> {
    let longhand_sub_props = get_longhand_sub_properties(property);
    let reset_to_initial_props = get_reset_to_initial_properties(property);

    let mut merged = Vec::with_capacity(longhand_sub_props.len() + reset_to_initial_props.len());

    let (mut i, mut j) = (0, 0);

    while i < longhand_sub_props.len() && j < reset_to_initial_props.len() {
        if longhand_sub_props[i] < reset_to_initial_props[j] {
            merged.push(longhand_sub_props[i]);
            i += 1;
        } else {
            merged.push(reset_to_initial_props[j]);
            j += 1;
        }
    }

    if i < longhand_sub_props.len() {
        merged.extend_from_slice(&longhand_sub_props[i..]);
    }

    if j < reset_to_initial_props.len() {
        merged.extend_from_slice(&reset_to_initial_props[j..]);
    }

    merged
}

declare_lint_rule! {
    /// Disallow shorthand properties that override related longhand properties.
    ///
    /// For details on shorthand properties, see the [MDN web docs](https://developer.mozilla.org/en-US/docs/Web/CSS/Shorthand_properties).
    ///
    /// ## Examples
    ///
    /// ### Invalid
    ///
    /// ```css,expect_diagnostic
    /// a { padding-left: 10px; padding: 20px; }
    /// ```
    ///
    /// ### Valid
    ///
    /// ```css
    /// a { padding: 10px; padding-left: 20px; }
    /// ```
    ///
    /// ```css
    /// a { transition-property: opacity; } a { transition: opacity 1s linear; }
    /// ```
    ///
    pub NoShorthandPropertyOverrides {
        version: "1.8.2",
        name: "noShorthandPropertyOverrides",
        language: "css",
        recommended: true,
        severity: Severity::Error,
        sources: &[RuleSource::Stylelint("declaration-block-no-shorthand-property-overrides")],
    }
}

#[derive(Default)]
struct PriorProperty {
    original: String,
    lowercase: String,
}

#[derive(Default)]
struct NoDeclarationBlockShorthandPropertyOverridesVisitor {
    prior_props_in_block: Vec<PriorProperty>,
}

impl Visitor for NoDeclarationBlockShorthandPropertyOverridesVisitor {
    type Language = CssLanguage;

    fn visit(
        &mut self,
        event: &WalkEvent<SyntaxNode<Self::Language>>,
        mut ctx: VisitorContext<Self::Language>,
    ) {
        if let WalkEvent::Enter(node) = event {
            match node.kind() {
                CssSyntaxKind::CSS_DECLARATION_OR_RULE_BLOCK => {
                    self.prior_props_in_block.clear();
                }
                CssSyntaxKind::CSS_GENERIC_PROPERTY => {
                    if let Some(prop_node) = CssGenericProperty::cast_ref(node)
                        .and_then(|property_node| property_node.name().ok())
                    {
<<<<<<< HEAD
                        let prop = prop_node.to_trimmed_string();
                        #[allow(clippy::disallowed_methods)]
=======
                        let prop = prop_node.text();
                        #[expect(clippy::disallowed_methods)]
>>>>>>> 6ea885f0
                        let prop_lowercase = prop.to_lowercase();

                        let prop_prefix = vender_prefix(&prop_lowercase);
                        let unprefixed_prop = remove_vendor_prefix(&prop_lowercase, prop_prefix);
                        let override_props = get_override_props(unprefixed_prop);

                        self.prior_props_in_block.iter().for_each(|prior_prop| {
                            let prior_prop_prefix = vender_prefix(&prior_prop.lowercase);
                            let unprefixed_prior_prop =
                                remove_vendor_prefix(&prior_prop.lowercase, prior_prop_prefix);

                            if prop_prefix == prior_prop_prefix
                                && override_props.binary_search(&unprefixed_prior_prop).is_ok()
                            {
                                ctx.match_query(
                                    NoDeclarationBlockShorthandPropertyOverridesQuery {
                                        property_node: prop_node.clone(),
                                        override_property: prior_prop.original.clone(),
                                    },
                                );
                            }
                        });

                        self.prior_props_in_block.push(PriorProperty {
                            original: prop,
                            lowercase: prop_lowercase,
                        });
                    }
                }
                _ => {}
            }
        }
    }
}

#[derive(Clone)]
pub struct NoDeclarationBlockShorthandPropertyOverridesQuery {
    property_node: AnyCssDeclarationName,
    override_property: String,
}

impl QueryMatch for NoDeclarationBlockShorthandPropertyOverridesQuery {
    fn text_range(&self) -> TextRange {
        self.property_node.range()
    }
}

impl Queryable for NoDeclarationBlockShorthandPropertyOverridesQuery {
    type Input = Self;
    type Language = CssLanguage;
    type Output = NoDeclarationBlockShorthandPropertyOverridesQuery;
    type Services = ();

    fn build_visitor(
        analyzer: &mut impl AddVisitor<Self::Language>,
        _: &<Self::Language as Language>::Root,
    ) {
        analyzer.add_visitor(
            Phases::Syntax,
            NoDeclarationBlockShorthandPropertyOverridesVisitor::default,
        );
    }

    fn unwrap_match(_: &ServiceBag, query: &Self::Input) -> Self::Output {
        query.clone()
    }
}

pub struct NoDeclarationBlockShorthandPropertyOverridesState {
    target_property: String,
    override_property: String,
    span: TextRange,
}

impl Rule for NoShorthandPropertyOverrides {
    type Query = NoDeclarationBlockShorthandPropertyOverridesQuery;
    type State = NoDeclarationBlockShorthandPropertyOverridesState;
    type Signals = Option<Self::State>;
    type Options = ();

    fn run(ctx: &RuleContext<Self>) -> Option<Self::State> {
        let query = ctx.query();

        Some(NoDeclarationBlockShorthandPropertyOverridesState {
            target_property: query.property_node.to_trimmed_string(),
            override_property: query.override_property.clone(),
            span: query.text_range(),
        })
    }

    fn diagnostic(_: &RuleContext<Self>, state: &Self::State) -> Option<RuleDiagnostic> {
        Some(RuleDiagnostic::new(
            rule_category!(),
            state.span,
            markup! {
                "Unexpected shorthand property "<Emphasis>{state.target_property}</Emphasis>" after "<Emphasis>{state.override_property}</Emphasis>
            },
        ))
    }
}<|MERGE_RESOLUTION|>--- conflicted
+++ resolved
@@ -106,13 +106,8 @@
                     if let Some(prop_node) = CssGenericProperty::cast_ref(node)
                         .and_then(|property_node| property_node.name().ok())
                     {
-<<<<<<< HEAD
                         let prop = prop_node.to_trimmed_string();
-                        #[allow(clippy::disallowed_methods)]
-=======
-                        let prop = prop_node.text();
                         #[expect(clippy::disallowed_methods)]
->>>>>>> 6ea885f0
                         let prop_lowercase = prop.to_lowercase();
 
                         let prop_prefix = vender_prefix(&prop_lowercase);
