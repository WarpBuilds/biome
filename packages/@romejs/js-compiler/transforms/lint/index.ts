/**
 * Copyright (c) Facebook, Inc. and its affiliates.
 *
 * This source code is licensed under the MIT license found in the
 * LICENSE file in the root directory of this source tree.
 */

// Add imports in alphabetical order.
import defaultExportSameBasename from './defaultExportSameBasename';
import disallowMultipleSpacesInRegularExpressionLiterals from './disallowMultipleSpacesInRegularExpressionLiterals';
import disallowVar from './disallowVar';
import emptyBlocks from './emptyBlocks';
import getterReturn from './getterReturn';
import noAsyncPromiseExecutor from './noAsyncPromiseExecutor';
import noCompareNegZero from './noCompareNegZero';
import noCondAssign from './noCondAssign';
import noDeleteVars from './noDeleteVars';
import noDebugger from './noDebugger';
import noDupeArgs from './noDupeArgs';
import noDuplicateKeys from './noDuplicateKeys';
import noEmptyCharacterClass from './noEmptyCharacterClass';
import noFunctionAssign from './noFunctionAssign';
import noImportAssign from './noImportAssign';
import noLabelVar from './noLabelVar';
import noTemplateCurlyInString from './noTemplateCurlyInString';
import noUnsafeFinally from './noUnsafeFinally';
import sparseArray from './sparseArray';
import undeclaredVariables from './undeclaredVariables';
import unsafeNegation from './unsafeNegation';
import unusedVariables from './unusedVariables';
<<<<<<< HEAD
import noUnsafeFinally from './noUnsafeFinally';
import noDeleteVars from './noDeleteVars';
import noTemplateCurlyInString from './noTemplateCurlyInString';
import noImportAssign from './noImportAssign';
import noShadowRestrictedNames from './noShadowRestrictedNames';
=======
>>>>>>> c1186cef

// Add transforms in alphabetical order.
export const lintTransforms = [
  defaultExportSameBasename,
  disallowMultipleSpacesInRegularExpressionLiterals,
  disallowVar,
  emptyBlocks,
  getterReturn,
  noAsyncPromiseExecutor,
  noCompareNegZero,
  noCondAssign,
  noDebugger,
  noDeleteVars,
  noDupeArgs,
  noDuplicateKeys,
  noEmptyCharacterClass,
  noFunctionAssign,
  noImportAssign,
  noLabelVar,
  noTemplateCurlyInString,
  noUnsafeFinally,
  sparseArray,
  undeclaredVariables,
  unsafeNegation,
  unusedVariables,
<<<<<<< HEAD
  noUnsafeFinally,
  noDeleteVars,
  noTemplateCurlyInString,
  noImportAssign,
  noDebugger,
  noShadowRestrictedNames,
=======
>>>>>>> c1186cef
];<|MERGE_RESOLUTION|>--- conflicted
+++ resolved
@@ -28,14 +28,7 @@
 import undeclaredVariables from './undeclaredVariables';
 import unsafeNegation from './unsafeNegation';
 import unusedVariables from './unusedVariables';
-<<<<<<< HEAD
-import noUnsafeFinally from './noUnsafeFinally';
-import noDeleteVars from './noDeleteVars';
-import noTemplateCurlyInString from './noTemplateCurlyInString';
-import noImportAssign from './noImportAssign';
 import noShadowRestrictedNames from './noShadowRestrictedNames';
-=======
->>>>>>> c1186cef
 
 // Add transforms in alphabetical order.
 export const lintTransforms = [
@@ -61,13 +54,5 @@
   undeclaredVariables,
   unsafeNegation,
   unusedVariables,
-<<<<<<< HEAD
-  noUnsafeFinally,
-  noDeleteVars,
-  noTemplateCurlyInString,
-  noImportAssign,
-  noDebugger,
   noShadowRestrictedNames,
-=======
->>>>>>> c1186cef
 ];