--- conflicted
+++ resolved
@@ -292,12 +292,10 @@
 	},
 	// @romejs/js-compiler
 	LINT: {
-<<<<<<< HEAD
 		JSX_A11Y_TABINDEX_NO_POSITIVE: {
 			category: "lint/jsx-a11y/tabindexNoPositive",
 			message: "Avoid positive integer values for <emphasis>tabIndex</emphasis>.",
 		},
-=======
 		JSX_A11Y_MOUSE_EVENTS_HAVE_KEY_EVENTS: (
 			mouseEvent: string,
 			keyboardEvent: string,
@@ -305,7 +303,6 @@
 			category: "lint/jsx-a11y/mouseEventsHaveKeyEvents",
 			message: `The mouse event <emphasis>${mouseEvent}</emphasis> should be paired with the event <emphasis>${keyboardEvent}</emphasis>`,
 		}),
->>>>>>> a37e1ffe
 		REACT_NO_WILL_UPDATE_SET_STATE: {
 			category: "lint/react/noWillUpdateSetState",
 			message: "Avoid <emphasis>this.setState</emphasis> in <emphasis>componentWillUpdate</emphasis>",
