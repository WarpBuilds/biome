{
	"$schema": "http://json-schema.org/draft-07/schema#",
	"title": "Configuration",
	"description": "The configuration that is contained inside the file `biome.json`",
	"type": "object",
	"properties": {
		"$schema": {
			"description": "A field for the [JSON schema](https://json-schema.org/) specification",
			"type": ["string", "null"]
		},
		"assist": {
			"description": "Specific configuration for assists",
			"anyOf": [
				{ "$ref": "#/definitions/AssistConfiguration" },
				{ "type": "null" }
			]
		},
		"css": {
			"description": "Specific configuration for the Css language",
			"anyOf": [
				{ "$ref": "#/definitions/CssConfiguration" },
				{ "type": "null" }
			]
		},
		"extends": {
			"description": "A list of paths to other JSON files, used to extends the current configuration.",
			"type": ["array", "null"],
			"items": { "type": "string" }
		},
		"files": {
			"description": "The configuration of the filesystem",
			"anyOf": [
				{ "$ref": "#/definitions/FilesConfiguration" },
				{ "type": "null" }
			]
		},
		"formatter": {
			"description": "The configuration of the formatter",
			"anyOf": [
				{ "$ref": "#/definitions/FormatterConfiguration" },
				{ "type": "null" }
			]
		},
		"graphql": {
			"description": "Specific configuration for the GraphQL language",
			"anyOf": [
				{ "$ref": "#/definitions/GraphqlConfiguration" },
				{ "type": "null" }
			]
		},
		"javascript": {
			"description": "Specific configuration for the JavaScript language",
			"anyOf": [
				{ "$ref": "#/definitions/JavascriptConfiguration" },
				{ "type": "null" }
			]
		},
		"json": {
			"description": "Specific configuration for the Json language",
			"anyOf": [
				{ "$ref": "#/definitions/JsonConfiguration" },
				{ "type": "null" }
			]
		},
		"linter": {
			"description": "The configuration for the linter",
			"anyOf": [
				{ "$ref": "#/definitions/LinterConfiguration" },
				{ "type": "null" }
			]
		},
		"organizeImports": {
			"description": "The configuration of the import sorting",
			"anyOf": [{ "$ref": "#/definitions/OrganizeImports" }, { "type": "null" }]
		},
		"overrides": {
			"description": "A list of granular patterns that should be applied only to a sub set of files",
			"anyOf": [{ "$ref": "#/definitions/Overrides" }, { "type": "null" }]
		},
		"plugins": {
			"description": "List of plugins to load.",
			"anyOf": [{ "$ref": "#/definitions/Plugins" }, { "type": "null" }]
		},
		"vcs": {
			"description": "The configuration of the VCS integration",
			"anyOf": [
				{ "$ref": "#/definitions/VcsConfiguration" },
				{ "type": "null" }
			]
		}
	},
	"additionalProperties": false,
	"definitions": {
		"A11y": {
			"description": "A list of rules that belong to this group",
			"type": "object",
			"properties": {
				"all": {
					"description": "It enables ALL rules for this group.",
					"type": ["boolean", "null"]
				},
				"noAccessKey": {
					"description": "Enforce that the accessKey attribute is not used on any HTML element.",
					"anyOf": [
						{ "$ref": "#/definitions/RuleFixConfiguration" },
						{ "type": "null" }
					]
				},
				"noAriaHiddenOnFocusable": {
					"description": "Enforce that aria-hidden=\"true\" is not set on focusable elements.",
					"anyOf": [
						{ "$ref": "#/definitions/RuleFixConfiguration" },
						{ "type": "null" }
					]
				},
				"noAriaUnsupportedElements": {
					"description": "Enforce that elements that do not support ARIA roles, states, and properties do not have those attributes.",
					"anyOf": [
						{ "$ref": "#/definitions/RuleFixConfiguration" },
						{ "type": "null" }
					]
				},
				"noAutofocus": {
					"description": "Enforce that autoFocus prop is not used on elements.",
					"anyOf": [
						{ "$ref": "#/definitions/RuleFixConfiguration" },
						{ "type": "null" }
					]
				},
				"noBlankTarget": {
					"description": "Disallow target=\"_blank\" attribute without rel=\"noreferrer\"",
					"anyOf": [
						{ "$ref": "#/definitions/AllowDomainConfiguration" },
						{ "type": "null" }
					]
				},
				"noDistractingElements": {
					"description": "Enforces that no distracting elements are used.",
					"anyOf": [
						{ "$ref": "#/definitions/RuleFixConfiguration" },
						{ "type": "null" }
					]
				},
				"noHeaderScope": {
					"description": "The scope prop should be used only on \\<th> elements.",
					"anyOf": [
						{ "$ref": "#/definitions/RuleFixConfiguration" },
						{ "type": "null" }
					]
				},
				"noInteractiveElementToNoninteractiveRole": {
					"description": "Enforce that non-interactive ARIA roles are not assigned to interactive HTML elements.",
					"anyOf": [
						{ "$ref": "#/definitions/RuleFixConfiguration" },
						{ "type": "null" }
					]
				},
				"noLabelWithoutControl": {
					"description": "Enforce that a label element or component has a text label and an associated input.",
					"anyOf": [
						{ "$ref": "#/definitions/NoLabelWithoutControlConfiguration" },
						{ "type": "null" }
					]
				},
				"noNoninteractiveElementToInteractiveRole": {
					"description": "Enforce that interactive ARIA roles are not assigned to non-interactive HTML elements.",
					"anyOf": [
						{ "$ref": "#/definitions/RuleFixConfiguration" },
						{ "type": "null" }
					]
				},
				"noNoninteractiveTabindex": {
					"description": "Enforce that tabIndex is not assigned to non-interactive HTML elements.",
					"anyOf": [
						{ "$ref": "#/definitions/RuleFixConfiguration" },
						{ "type": "null" }
					]
				},
				"noPositiveTabindex": {
					"description": "Prevent the usage of positive integers on tabIndex property",
					"anyOf": [
						{ "$ref": "#/definitions/RuleFixConfiguration" },
						{ "type": "null" }
					]
				},
				"noRedundantAlt": {
					"description": "Enforce img alt prop does not contain the word \"image\", \"picture\", or \"photo\".",
					"anyOf": [
						{ "$ref": "#/definitions/RuleConfiguration" },
						{ "type": "null" }
					]
				},
				"noRedundantRoles": {
					"description": "Enforce explicit role property is not the same as implicit/default role property on an element.",
					"anyOf": [
						{ "$ref": "#/definitions/RuleFixConfiguration" },
						{ "type": "null" }
					]
				},
				"noSvgWithoutTitle": {
					"description": "Enforces the usage of the title element for the svg element.",
					"anyOf": [
						{ "$ref": "#/definitions/RuleConfiguration" },
						{ "type": "null" }
					]
				},
				"recommended": {
					"description": "It enables the recommended rules for this group",
					"type": ["boolean", "null"]
				},
				"useAltText": {
					"description": "Enforce that all elements that require alternative text have meaningful information to relay back to the end user.",
					"anyOf": [
						{ "$ref": "#/definitions/RuleConfiguration" },
						{ "type": "null" }
					]
				},
				"useAnchorContent": {
					"description": "Enforce that anchors have content and that the content is accessible to screen readers.",
					"anyOf": [
						{ "$ref": "#/definitions/RuleFixConfiguration" },
						{ "type": "null" }
					]
				},
				"useAriaActivedescendantWithTabindex": {
					"description": "Enforce that tabIndex is assigned to non-interactive HTML elements with aria-activedescendant.",
					"anyOf": [
						{ "$ref": "#/definitions/RuleFixConfiguration" },
						{ "type": "null" }
					]
				},
				"useAriaPropsForRole": {
					"description": "Enforce that elements with ARIA roles must have all required ARIA attributes for that role.",
					"anyOf": [
						{ "$ref": "#/definitions/RuleConfiguration" },
						{ "type": "null" }
					]
				},
				"useButtonType": {
					"description": "Enforces the usage of the attribute type for the element button",
					"anyOf": [
						{ "$ref": "#/definitions/RuleConfiguration" },
						{ "type": "null" }
					]
				},
				"useFocusableInteractive": {
					"description": "Elements with an interactive role and interaction handlers must be focusable.",
					"anyOf": [
						{ "$ref": "#/definitions/RuleConfiguration" },
						{ "type": "null" }
					]
				},
				"useGenericFontNames": {
					"description": "Disallow a missing generic family keyword within font families.",
					"anyOf": [
						{ "$ref": "#/definitions/RuleConfiguration" },
						{ "type": "null" }
					]
				},
				"useHeadingContent": {
					"description": "Enforce that heading elements (h1, h2, etc.) have content and that the content is accessible to screen readers. Accessible means that it is not hidden using the aria-hidden prop.",
					"anyOf": [
						{ "$ref": "#/definitions/RuleConfiguration" },
						{ "type": "null" }
					]
				},
				"useHtmlLang": {
					"description": "Enforce that html element has lang attribute.",
					"anyOf": [
						{ "$ref": "#/definitions/RuleConfiguration" },
						{ "type": "null" }
					]
				},
				"useIframeTitle": {
					"description": "Enforces the usage of the attribute title for the element iframe.",
					"anyOf": [
						{ "$ref": "#/definitions/RuleConfiguration" },
						{ "type": "null" }
					]
				},
				"useKeyWithClickEvents": {
					"description": "Enforce onClick is accompanied by at least one of the following: onKeyUp, onKeyDown, onKeyPress.",
					"anyOf": [
						{ "$ref": "#/definitions/RuleConfiguration" },
						{ "type": "null" }
					]
				},
				"useKeyWithMouseEvents": {
					"description": "Enforce onMouseOver / onMouseOut are accompanied by onFocus / onBlur.",
					"anyOf": [
						{ "$ref": "#/definitions/RuleConfiguration" },
						{ "type": "null" }
					]
				},
				"useMediaCaption": {
					"description": "Enforces that audio and video elements must have a track for captions.",
					"anyOf": [
						{ "$ref": "#/definitions/RuleConfiguration" },
						{ "type": "null" }
					]
				},
				"useSemanticElements": {
					"description": "It detects the use of role attributes in JSX elements and suggests using semantic elements instead.",
					"anyOf": [
						{ "$ref": "#/definitions/RuleConfiguration" },
						{ "type": "null" }
					]
				},
				"useValidAnchor": {
					"description": "Enforce that all anchors are valid, and they are navigable elements.",
					"anyOf": [
						{ "$ref": "#/definitions/RuleConfiguration" },
						{ "type": "null" }
					]
				},
				"useValidAriaProps": {
					"description": "Ensures that ARIA properties aria-* are all valid.",
					"anyOf": [
						{ "$ref": "#/definitions/RuleFixConfiguration" },
						{ "type": "null" }
					]
				},
				"useValidAriaRole": {
					"description": "Elements with ARIA roles must use a valid, non-abstract ARIA role.",
					"anyOf": [
						{ "$ref": "#/definitions/ValidAriaRoleConfiguration" },
						{ "type": "null" }
					]
				},
				"useValidAriaValues": {
					"description": "Enforce that ARIA state and property values are valid.",
					"anyOf": [
						{ "$ref": "#/definitions/RuleConfiguration" },
						{ "type": "null" }
					]
				},
				"useValidLang": {
					"description": "Ensure that the attribute passed to the lang attribute is a correct ISO language and/or country.",
					"anyOf": [
						{ "$ref": "#/definitions/RuleConfiguration" },
						{ "type": "null" }
					]
				}
			},
			"additionalProperties": false
		},
		"Accessibility": {
			"type": "string",
			"enum": ["noPublic", "explicit", "none"]
		},
		"Actions": {
			"type": "object",
			"properties": {
				"source": {
					"anyOf": [{ "$ref": "#/definitions/Source" }, { "type": "null" }]
				}
			},
			"additionalProperties": false
		},
		"AllowDomainConfiguration": {
			"anyOf": [
				{ "$ref": "#/definitions/RulePlainConfiguration" },
				{ "$ref": "#/definitions/RuleWithAllowDomainOptions" }
			]
		},
		"AllowDomainOptions": {
			"type": "object",
			"properties": {
				"allowDomains": {
					"description": "List of domains to allow `target=\"_blank\"` without `rel=\"noreferrer\"`",
					"type": "array",
					"items": { "type": "string" }
				}
			},
			"additionalProperties": false
		},
		"ArrowParentheses": { "type": "string", "enum": ["always", "asNeeded"] },
		"AssistConfiguration": {
			"type": "object",
			"properties": {
				"actions": {
					"description": "Whether Biome should fail in CLI if the assist were not applied to the code.",
					"anyOf": [{ "$ref": "#/definitions/Actions" }, { "type": "null" }]
				},
				"enabled": {
					"description": "Whether Biome should enable assist via LSP.",
					"type": ["boolean", "null"]
				},
				"ignore": {
					"description": "A list of Unix shell style patterns. The formatter will ignore files/folders that will match these patterns.",
					"type": ["array", "null"],
					"items": { "type": "string" }
				},
				"include": {
					"description": "A list of Unix shell style patterns. The formatter will include files/folders that will match these patterns.",
					"type": ["array", "null"],
					"items": { "type": "string" }
				}
			},
			"additionalProperties": false
		},
		"AttributePosition": { "type": "string", "enum": ["auto", "multiline"] },
		"BracketSpacing": { "type": "boolean" },
		"Complexity": {
			"description": "A list of rules that belong to this group",
			"type": "object",
			"properties": {
				"all": {
					"description": "It enables ALL rules for this group.",
					"type": ["boolean", "null"]
				},
				"noBannedTypes": {
					"description": "Disallow primitive type aliases and misleading types.",
					"anyOf": [
						{ "$ref": "#/definitions/RuleFixConfiguration" },
						{ "type": "null" }
					]
				},
				"noEmptyTypeParameters": {
					"description": "Disallow empty type parameters in type aliases and interfaces.",
					"anyOf": [
						{ "$ref": "#/definitions/RuleConfiguration" },
						{ "type": "null" }
					]
				},
				"noExcessiveCognitiveComplexity": {
					"description": "Disallow functions that exceed a given Cognitive Complexity score.",
					"anyOf": [
						{ "$ref": "#/definitions/ComplexityConfiguration" },
						{ "type": "null" }
					]
				},
				"noExcessiveNestedTestSuites": {
					"description": "This rule enforces a maximum depth to nested describe() in test files.",
					"anyOf": [
						{ "$ref": "#/definitions/RuleConfiguration" },
						{ "type": "null" }
					]
				},
				"noExtraBooleanCast": {
					"description": "Disallow unnecessary boolean casts",
					"anyOf": [
						{ "$ref": "#/definitions/RuleFixConfiguration" },
						{ "type": "null" }
					]
				},
				"noForEach": {
					"description": "Prefer for...of statement instead of Array.forEach.",
					"anyOf": [
						{ "$ref": "#/definitions/RuleConfiguration" },
						{ "type": "null" }
					]
				},
				"noMultipleSpacesInRegularExpressionLiterals": {
					"description": "Disallow unclear usage of consecutive space characters in regular expression literals",
					"anyOf": [
						{ "$ref": "#/definitions/RuleFixConfiguration" },
						{ "type": "null" }
					]
				},
				"noStaticOnlyClass": {
					"description": "This rule reports when a class has no non-static members, such as for a class used exclusively as a static namespace.",
					"anyOf": [
						{ "$ref": "#/definitions/RuleConfiguration" },
						{ "type": "null" }
					]
				},
				"noThisInStatic": {
					"description": "Disallow this and super in static contexts.",
					"anyOf": [
						{ "$ref": "#/definitions/RuleFixConfiguration" },
						{ "type": "null" }
					]
				},
				"noUselessCatch": {
					"description": "Disallow unnecessary catch clauses.",
					"anyOf": [
						{ "$ref": "#/definitions/RuleFixConfiguration" },
						{ "type": "null" }
					]
				},
				"noUselessConstructor": {
					"description": "Disallow unnecessary constructors.",
					"anyOf": [
						{ "$ref": "#/definitions/RuleFixConfiguration" },
						{ "type": "null" }
					]
				},
				"noUselessEmptyExport": {
					"description": "Disallow empty exports that don't change anything in a module file.",
					"anyOf": [
						{ "$ref": "#/definitions/RuleFixConfiguration" },
						{ "type": "null" }
					]
				},
				"noUselessFragments": {
					"description": "Disallow unnecessary fragments",
					"anyOf": [
						{ "$ref": "#/definitions/RuleFixConfiguration" },
						{ "type": "null" }
					]
				},
				"noUselessLabel": {
					"description": "Disallow unnecessary labels.",
					"anyOf": [
						{ "$ref": "#/definitions/RuleFixConfiguration" },
						{ "type": "null" }
					]
				},
				"noUselessLoneBlockStatements": {
					"description": "Disallow unnecessary nested block statements.",
					"anyOf": [
						{ "$ref": "#/definitions/RuleFixConfiguration" },
						{ "type": "null" }
					]
				},
				"noUselessRename": {
					"description": "Disallow renaming import, export, and destructured assignments to the same name.",
					"anyOf": [
						{ "$ref": "#/definitions/RuleFixConfiguration" },
						{ "type": "null" }
					]
				},
				"noUselessStringConcat": {
					"description": "Disallow unnecessary concatenation of string or template literals.",
					"anyOf": [
						{ "$ref": "#/definitions/RuleFixConfiguration" },
						{ "type": "null" }
					]
				},
				"noUselessSwitchCase": {
					"description": "Disallow useless case in switch statements.",
					"anyOf": [
						{ "$ref": "#/definitions/RuleFixConfiguration" },
						{ "type": "null" }
					]
				},
				"noUselessTernary": {
					"description": "Disallow ternary operators when simpler alternatives exist.",
					"anyOf": [
						{ "$ref": "#/definitions/RuleFixConfiguration" },
						{ "type": "null" }
					]
				},
				"noUselessThisAlias": {
					"description": "Disallow useless this aliasing.",
					"anyOf": [
						{ "$ref": "#/definitions/RuleFixConfiguration" },
						{ "type": "null" }
					]
				},
				"noUselessTypeConstraint": {
					"description": "Disallow using any or unknown as type constraint.",
					"anyOf": [
						{ "$ref": "#/definitions/RuleFixConfiguration" },
						{ "type": "null" }
					]
				},
				"noUselessUndefinedInitialization": {
					"description": "Disallow initializing variables to undefined.",
					"anyOf": [
						{ "$ref": "#/definitions/RuleFixConfiguration" },
						{ "type": "null" }
					]
				},
				"noVoid": {
					"description": "Disallow the use of void operators, which is not a familiar operator.",
					"anyOf": [
						{ "$ref": "#/definitions/RuleConfiguration" },
						{ "type": "null" }
					]
				},
				"noWith": {
					"description": "Disallow with statements in non-strict contexts.",
					"anyOf": [
						{ "$ref": "#/definitions/RuleConfiguration" },
						{ "type": "null" }
					]
				},
				"recommended": {
					"description": "It enables the recommended rules for this group",
					"type": ["boolean", "null"]
				},
				"useArrowFunction": {
					"description": "Use arrow functions over function expressions.",
					"anyOf": [
						{ "$ref": "#/definitions/RuleFixConfiguration" },
						{ "type": "null" }
					]
				},
				"useDateNow": {
					"description": "Use Date.now() to get the number of milliseconds since the Unix Epoch.",
					"anyOf": [
						{ "$ref": "#/definitions/RuleFixConfiguration" },
						{ "type": "null" }
					]
				},
				"useFlatMap": {
					"description": "Promotes the use of .flatMap() when map().flat() are used together.",
					"anyOf": [
						{ "$ref": "#/definitions/RuleFixConfiguration" },
						{ "type": "null" }
					]
				},
				"useLiteralKeys": {
					"description": "Enforce the usage of a literal access to properties over computed property access.",
					"anyOf": [
						{ "$ref": "#/definitions/RuleFixConfiguration" },
						{ "type": "null" }
					]
				},
				"useOptionalChain": {
					"description": "Enforce using concise optional chain instead of chained logical expressions.",
					"anyOf": [
						{ "$ref": "#/definitions/RuleFixConfiguration" },
						{ "type": "null" }
					]
				},
				"useRegexLiterals": {
					"description": "Enforce the use of the regular expression literals instead of the RegExp constructor if possible.",
					"anyOf": [
						{ "$ref": "#/definitions/RuleFixConfiguration" },
						{ "type": "null" }
					]
				},
				"useSimpleNumberKeys": {
					"description": "Disallow number literal object member names which are not base10 or uses underscore as separator",
					"anyOf": [
						{ "$ref": "#/definitions/RuleFixConfiguration" },
						{ "type": "null" }
					]
				},
				"useSimplifiedLogicExpression": {
					"description": "Discard redundant terms from logical expressions.",
					"anyOf": [
						{ "$ref": "#/definitions/RuleFixConfiguration" },
						{ "type": "null" }
					]
				}
			},
			"additionalProperties": false
		},
		"ComplexityConfiguration": {
			"anyOf": [
				{ "$ref": "#/definitions/RulePlainConfiguration" },
				{ "$ref": "#/definitions/RuleWithComplexityOptions" }
			]
		},
		"ComplexityOptions": {
			"description": "Options for the rule `noExcessiveCognitiveComplexity`.",
			"type": "object",
			"properties": {
				"maxAllowedComplexity": {
					"description": "The maximum complexity score that we allow. Anything higher is considered excessive.",
					"default": 15,
					"type": "integer",
					"format": "uint8",
					"minimum": 1.0
				}
			},
			"additionalProperties": false
		},
		"ConsistentArrayType": {
			"oneOf": [
				{
					"description": "`ItemType[]`",
					"type": "string",
					"enum": ["shorthand"]
				},
				{
					"description": "`Array<ItemType>`",
					"type": "string",
					"enum": ["generic"]
				}
			]
		},
		"ConsistentArrayTypeConfiguration": {
			"anyOf": [
				{ "$ref": "#/definitions/RulePlainConfiguration" },
				{ "$ref": "#/definitions/RuleWithConsistentArrayTypeOptions" }
			]
		},
		"ConsistentArrayTypeOptions": {
			"type": "object",
			"properties": {
				"syntax": {
					"default": "shorthand",
					"allOf": [{ "$ref": "#/definitions/ConsistentArrayType" }]
				}
			},
			"additionalProperties": false
		},
		"ConsistentMemberAccessibilityConfiguration": {
			"anyOf": [
				{ "$ref": "#/definitions/RulePlainConfiguration" },
				{ "$ref": "#/definitions/RuleWithConsistentMemberAccessibilityOptions" }
			]
		},
		"ConsistentMemberAccessibilityOptions": {
			"type": "object",
			"properties": {
				"accessibility": {
					"default": "noPublic",
					"allOf": [{ "$ref": "#/definitions/Accessibility" }]
				}
			},
			"additionalProperties": false
		},
		"Convention": {
			"type": "object",
			"properties": {
				"formats": {
					"description": "String cases to enforce",
					"allOf": [{ "$ref": "#/definitions/Formats" }]
				},
				"match": {
					"description": "Regular expression to enforce",
					"anyOf": [{ "$ref": "#/definitions/Regex" }, { "type": "null" }]
				},
				"selector": {
					"description": "Declarations concerned by this convention",
					"allOf": [{ "$ref": "#/definitions/Selector" }]
				}
			},
			"additionalProperties": false
		},
		"Correctness": {
			"description": "A list of rules that belong to this group",
			"type": "object",
			"properties": {
				"all": {
					"description": "It enables ALL rules for this group.",
					"type": ["boolean", "null"]
				},
				"noChildrenProp": {
					"description": "Prevent passing of children as props.",
					"anyOf": [
						{ "$ref": "#/definitions/RuleConfiguration" },
						{ "type": "null" }
					]
				},
				"noConstAssign": {
					"description": "Prevents from having const variables being re-assigned.",
					"anyOf": [
						{ "$ref": "#/definitions/RuleFixConfiguration" },
						{ "type": "null" }
					]
				},
				"noConstantCondition": {
					"description": "Disallow constant expressions in conditions",
					"anyOf": [
						{ "$ref": "#/definitions/RuleConfiguration" },
						{ "type": "null" }
					]
				},
				"noConstantMathMinMaxClamp": {
					"description": "Disallow the use of Math.min and Math.max to clamp a value where the result itself is constant.",
					"anyOf": [
						{ "$ref": "#/definitions/RuleFixConfiguration" },
						{ "type": "null" }
					]
				},
				"noConstructorReturn": {
					"description": "Disallow returning a value from a constructor.",
					"anyOf": [
						{ "$ref": "#/definitions/RuleConfiguration" },
						{ "type": "null" }
					]
				},
				"noEmptyCharacterClassInRegex": {
					"description": "Disallow empty character classes in regular expression literals.",
					"anyOf": [
						{ "$ref": "#/definitions/RuleConfiguration" },
						{ "type": "null" }
					]
				},
				"noEmptyPattern": {
					"description": "Disallows empty destructuring patterns.",
					"anyOf": [
						{ "$ref": "#/definitions/RuleConfiguration" },
						{ "type": "null" }
					]
				},
				"noFlatMapIdentity": {
					"description": "Disallow to use unnecessary callback on flatMap.",
					"anyOf": [
						{ "$ref": "#/definitions/RuleFixConfiguration" },
						{ "type": "null" }
					]
				},
				"noGlobalObjectCalls": {
					"description": "Disallow calling global object properties as functions",
					"anyOf": [
						{ "$ref": "#/definitions/RuleConfiguration" },
						{ "type": "null" }
					]
				},
				"noInnerDeclarations": {
					"description": "Disallow function and var declarations that are accessible outside their block.",
					"anyOf": [
						{ "$ref": "#/definitions/RuleConfiguration" },
						{ "type": "null" }
					]
				},
				"noInvalidBuiltinInstantiation": {
					"description": "Ensure that builtins are correctly instantiated.",
					"anyOf": [
						{ "$ref": "#/definitions/RuleFixConfiguration" },
						{ "type": "null" }
					]
				},
				"noInvalidConstructorSuper": {
					"description": "Prevents the incorrect use of super() inside classes. It also checks whether a call super() is missing from classes that extends other constructors.",
					"anyOf": [
						{ "$ref": "#/definitions/RuleConfiguration" },
						{ "type": "null" }
					]
				},
				"noInvalidDirectionInLinearGradient": {
					"description": "Disallow non-standard direction values for linear gradient functions.",
					"anyOf": [
						{ "$ref": "#/definitions/RuleConfiguration" },
						{ "type": "null" }
					]
				},
				"noInvalidGridAreas": {
					"description": "Disallows invalid named grid areas in CSS Grid Layouts.",
					"anyOf": [
						{ "$ref": "#/definitions/RuleConfiguration" },
						{ "type": "null" }
					]
				},
				"noInvalidNewBuiltin": {
					"description": "Disallow new operators with global non-constructor functions.",
					"anyOf": [
						{ "$ref": "#/definitions/RuleFixConfiguration" },
						{ "type": "null" }
					]
				},
				"noInvalidPositionAtImportRule": {
					"description": "Disallow the use of @import at-rules in invalid positions.",
					"anyOf": [
						{ "$ref": "#/definitions/RuleConfiguration" },
						{ "type": "null" }
					]
				},
				"noInvalidUseBeforeDeclaration": {
					"description": "Disallow the use of variables and function parameters before their declaration",
					"anyOf": [
						{ "$ref": "#/definitions/RuleConfiguration" },
						{ "type": "null" }
					]
				},
				"noNewSymbol": {
					"description": "Disallow new operators with the Symbol object.",
					"anyOf": [
						{ "$ref": "#/definitions/RuleFixConfiguration" },
						{ "type": "null" }
					]
				},
				"noNodejsModules": {
					"description": "Forbid the use of Node.js builtin modules.",
					"anyOf": [
						{ "$ref": "#/definitions/RuleConfiguration" },
						{ "type": "null" }
					]
				},
				"noNonoctalDecimalEscape": {
					"description": "Disallow \\8 and \\9 escape sequences in string literals.",
					"anyOf": [
						{ "$ref": "#/definitions/RuleFixConfiguration" },
						{ "type": "null" }
					]
				},
				"noPrecisionLoss": {
					"description": "Disallow literal numbers that lose precision",
					"anyOf": [
						{ "$ref": "#/definitions/RuleConfiguration" },
						{ "type": "null" }
					]
				},
				"noRenderReturnValue": {
					"description": "Prevent the usage of the return value of React.render.",
					"anyOf": [
						{ "$ref": "#/definitions/RuleConfiguration" },
						{ "type": "null" }
					]
				},
				"noSelfAssign": {
					"description": "Disallow assignments where both sides are exactly the same.",
					"anyOf": [
						{ "$ref": "#/definitions/RuleConfiguration" },
						{ "type": "null" }
					]
				},
				"noSetterReturn": {
					"description": "Disallow returning a value from a setter",
					"anyOf": [
						{ "$ref": "#/definitions/RuleConfiguration" },
						{ "type": "null" }
					]
				},
				"noStringCaseMismatch": {
					"description": "Disallow comparison of expressions modifying the string case with non-compliant value.",
					"anyOf": [
						{ "$ref": "#/definitions/RuleFixConfiguration" },
						{ "type": "null" }
					]
				},
				"noSwitchDeclarations": {
					"description": "Disallow lexical declarations in switch clauses.",
					"anyOf": [
						{ "$ref": "#/definitions/RuleFixConfiguration" },
						{ "type": "null" }
					]
				},
				"noUndeclaredDependencies": {
					"description": "Disallow the use of dependencies that aren't specified in the package.json.",
					"anyOf": [
						{ "$ref": "#/definitions/NoUndeclaredDependenciesConfiguration" },
						{ "type": "null" }
					]
				},
				"noUndeclaredVariables": {
					"description": "Prevents the usage of variables that haven't been declared inside the document.",
					"anyOf": [
						{ "$ref": "#/definitions/UndeclaredVariablesConfiguration" },
						{ "type": "null" }
					]
				},
				"noUnknownFunction": {
					"description": "Disallow unknown CSS value functions.",
					"anyOf": [
						{ "$ref": "#/definitions/RuleConfiguration" },
						{ "type": "null" }
					]
				},
				"noUnknownMediaFeatureName": {
					"description": "Disallow unknown media feature names.",
					"anyOf": [
						{ "$ref": "#/definitions/RuleConfiguration" },
						{ "type": "null" }
					]
				},
				"noUnknownProperty": {
					"description": "Disallow unknown properties.",
					"anyOf": [
						{ "$ref": "#/definitions/RuleConfiguration" },
						{ "type": "null" }
					]
				},
				"noUnknownUnit": {
					"description": "Disallow unknown CSS units.",
					"anyOf": [
						{ "$ref": "#/definitions/RuleConfiguration" },
						{ "type": "null" }
					]
				},
				"noUnmatchableAnbSelector": {
					"description": "Disallow unmatchable An+B selectors.",
					"anyOf": [
						{ "$ref": "#/definitions/RuleConfiguration" },
						{ "type": "null" }
					]
				},
				"noUnnecessaryContinue": {
					"description": "Avoid using unnecessary continue.",
					"anyOf": [
						{ "$ref": "#/definitions/RuleFixConfiguration" },
						{ "type": "null" }
					]
				},
				"noUnreachable": {
					"description": "Disallow unreachable code",
					"anyOf": [
						{ "$ref": "#/definitions/RuleConfiguration" },
						{ "type": "null" }
					]
				},
				"noUnreachableSuper": {
					"description": "Ensures the super() constructor is called exactly once on every code  path in a class constructor before this is accessed if the class has a superclass",
					"anyOf": [
						{ "$ref": "#/definitions/RuleConfiguration" },
						{ "type": "null" }
					]
				},
				"noUnsafeFinally": {
					"description": "Disallow control flow statements in finally blocks.",
					"anyOf": [
						{ "$ref": "#/definitions/RuleConfiguration" },
						{ "type": "null" }
					]
				},
				"noUnsafeOptionalChaining": {
					"description": "Disallow the use of optional chaining in contexts where the undefined value is not allowed.",
					"anyOf": [
						{ "$ref": "#/definitions/RuleConfiguration" },
						{ "type": "null" }
					]
				},
				"noUnusedFunctionParameters": {
					"description": "Disallow unused function parameters.",
					"anyOf": [
						{ "$ref": "#/definitions/RuleFixConfiguration" },
						{ "type": "null" }
					]
				},
				"noUnusedImports": {
					"description": "Disallow unused imports.",
					"anyOf": [
						{ "$ref": "#/definitions/RuleFixConfiguration" },
						{ "type": "null" }
					]
				},
				"noUnusedLabels": {
					"description": "Disallow unused labels.",
					"anyOf": [
						{ "$ref": "#/definitions/RuleFixConfiguration" },
						{ "type": "null" }
					]
				},
				"noUnusedPrivateClassMembers": {
					"description": "Disallow unused private class members",
					"anyOf": [
						{ "$ref": "#/definitions/RuleFixConfiguration" },
						{ "type": "null" }
					]
				},
				"noUnusedVariables": {
					"description": "Disallow unused variables.",
					"anyOf": [
						{ "$ref": "#/definitions/RuleFixConfiguration" },
						{ "type": "null" }
					]
				},
				"noVoidElementsWithChildren": {
					"description": "This rules prevents void elements (AKA self-closing elements) from having children.",
					"anyOf": [
						{ "$ref": "#/definitions/RuleFixConfiguration" },
						{ "type": "null" }
					]
				},
				"noVoidTypeReturn": {
					"description": "Disallow returning a value from a function with the return type 'void'",
					"anyOf": [
						{ "$ref": "#/definitions/RuleConfiguration" },
						{ "type": "null" }
					]
				},
				"recommended": {
					"description": "It enables the recommended rules for this group",
					"type": ["boolean", "null"]
				},
				"useArrayLiterals": {
					"description": "Disallow Array constructors.",
					"anyOf": [
						{ "$ref": "#/definitions/RuleFixConfiguration" },
						{ "type": "null" }
					]
				},
				"useExhaustiveDependencies": {
					"description": "Enforce all dependencies are correctly specified in a React hook.",
					"anyOf": [
						{ "$ref": "#/definitions/UseExhaustiveDependenciesConfiguration" },
						{ "type": "null" }
					]
				},
				"useHookAtTopLevel": {
					"description": "Enforce that all React hooks are being called from the Top Level component functions.",
					"anyOf": [
						{ "$ref": "#/definitions/DeprecatedHooksConfiguration" },
						{ "type": "null" }
					]
				},
				"useImportExtensions": {
					"description": "Enforce file extensions for relative imports.",
					"anyOf": [
						{ "$ref": "#/definitions/UseImportExtensionsConfiguration" },
						{ "type": "null" }
					]
				},
				"useIsNan": {
					"description": "Require calls to isNaN() when checking for NaN.",
					"anyOf": [
						{ "$ref": "#/definitions/RuleFixConfiguration" },
						{ "type": "null" }
					]
				},
				"useJsxKeyInIterable": {
					"description": "Disallow missing key props in iterators/collection literals.",
					"anyOf": [
						{ "$ref": "#/definitions/RuleConfiguration" },
						{ "type": "null" }
					]
				},
				"useValidForDirection": {
					"description": "Enforce \"for\" loop update clause moving the counter in the right direction.",
					"anyOf": [
						{ "$ref": "#/definitions/RuleConfiguration" },
						{ "type": "null" }
					]
				},
				"useYield": {
					"description": "Require generator functions to contain yield.",
					"anyOf": [
						{ "$ref": "#/definitions/RuleConfiguration" },
						{ "type": "null" }
					]
				}
			},
			"additionalProperties": false
		},
		"CssAssist": {
			"description": "Options that changes how the CSS assists behaves",
			"type": "object",
			"properties": {
				"enabled": {
					"description": "Control the assists for CSS files.",
					"type": ["boolean", "null"]
				}
			},
			"additionalProperties": false
		},
		"CssConfiguration": {
			"description": "Options applied to CSS files",
			"type": "object",
			"properties": {
				"assist": {
					"description": "CSS assist options",
					"anyOf": [{ "$ref": "#/definitions/CssAssist" }, { "type": "null" }]
				},
				"formatter": {
					"description": "CSS formatter options",
					"anyOf": [
						{ "$ref": "#/definitions/CssFormatter" },
						{ "type": "null" }
					]
				},
				"linter": {
					"description": "CSS linter options",
					"anyOf": [{ "$ref": "#/definitions/CssLinter" }, { "type": "null" }]
				},
				"parser": {
					"description": "CSS parsing options",
					"anyOf": [{ "$ref": "#/definitions/CssParser" }, { "type": "null" }]
				}
			},
			"additionalProperties": false
		},
		"CssFormatter": {
			"description": "Options that changes how the CSS formatter behaves",
			"type": "object",
			"properties": {
				"enabled": {
					"description": "Control the formatter for CSS (and its super languages) files.",
					"type": ["boolean", "null"]
				},
				"indentStyle": {
					"description": "The indent style applied to CSS (and its super languages) files.",
					"anyOf": [{ "$ref": "#/definitions/IndentStyle" }, { "type": "null" }]
				},
				"indentWidth": {
					"description": "The size of the indentation applied to CSS (and its super languages) files. Default to 2.",
					"anyOf": [{ "$ref": "#/definitions/IndentWidth" }, { "type": "null" }]
				},
				"lineEnding": {
					"description": "The type of line ending applied to CSS (and its super languages) files.",
					"anyOf": [{ "$ref": "#/definitions/LineEnding" }, { "type": "null" }]
				},
				"lineWidth": {
					"description": "What's the max width of a line applied to CSS (and its super languages) files. Defaults to 80.",
					"anyOf": [{ "$ref": "#/definitions/LineWidth" }, { "type": "null" }]
				},
				"quoteStyle": {
					"description": "The type of quotes used in CSS code. Defaults to double.",
					"anyOf": [{ "$ref": "#/definitions/QuoteStyle" }, { "type": "null" }]
				}
			},
			"additionalProperties": false
		},
		"CssLinter": {
			"description": "Options that changes how the CSS linter behaves",
			"type": "object",
			"properties": {
				"enabled": {
					"description": "Control the linter for CSS files.",
					"type": ["boolean", "null"]
				}
			},
			"additionalProperties": false
		},
		"CssParser": {
			"description": "Options that changes how the CSS parser behaves",
			"type": "object",
			"properties": {
				"allowWrongLineComments": {
					"description": "Allow comments to appear on incorrect lines in `.css` files",
					"type": ["boolean", "null"]
				},
				"cssModules": {
					"description": "Enables parsing of CSS Modules specific features.",
					"type": ["boolean", "null"]
				}
			},
			"additionalProperties": false
		},
		"CustomRestrictedImport": {
			"anyOf": [
				{
					"description": "The message to display when this module is imported.",
					"type": "string"
				},
				{
					"description": "Additional options to configure the message and allowed/disallowed import names.",
					"allOf": [{ "$ref": "#/definitions/CustomRestrictedImportOptions" }]
				}
			]
		},
		"CustomRestrictedImportOptions": {
			"type": "object",
			"properties": {
				"allowImportNames": {
					"description": "Names of the exported members that allowed to be not be used.",
					"type": "array",
					"items": { "type": "string" }
				},
				"importNames": {
					"description": "Names of the exported members that should not be used.",
					"type": "array",
					"items": { "type": "string" }
				},
				"message": {
					"description": "The message to display when this module is imported.",
					"type": "string"
				}
			},
			"additionalProperties": false
		},
		"CustomRestrictedType": {
			"anyOf": [
				{ "type": "string" },
				{ "$ref": "#/definitions/CustomRestrictedTypeOptions" }
			]
		},
		"CustomRestrictedTypeOptions": {
			"type": "object",
			"properties": {
				"message": { "default": "", "type": "string" },
				"use": { "default": null, "type": ["string", "null"] }
			},
			"additionalProperties": false
		},
		"DependencyAvailability": {
			"oneOf": [
				{
					"description": "This type of dependency will be always available or unavailable.",
					"type": "boolean"
				},
				{
					"description": "This type of dependency will be available only if the linted file matches any of the globs.",
					"type": "array",
					"items": { "type": "string" },
					"minItems": 1
				}
			]
		},
		"DeprecatedHooksConfiguration": {
			"anyOf": [
				{ "$ref": "#/definitions/RulePlainConfiguration" },
				{ "$ref": "#/definitions/RuleWithDeprecatedHooksOptions" }
			]
		},
		"DeprecatedHooksOptions": {
			"description": "Options for the `useHookAtTopLevel` rule have been deprecated, since we now use the React hook naming convention to determine whether a function is a hook.",
			"type": "object",
			"additionalProperties": false
		},
		"FilenameCase": {
			"description": "Supported cases for file names.",
			"oneOf": [
				{ "description": "camelCase", "type": "string", "enum": ["camelCase"] },
				{
					"description": "Match an export name",
					"type": "string",
					"enum": ["export"]
				},
				{
					"description": "kebab-case",
					"type": "string",
					"enum": ["kebab-case"]
				},
				{
					"description": "PascalCase",
					"type": "string",
					"enum": ["PascalCase"]
				},
				{
					"description": "snake_case",
					"type": "string",
					"enum": ["snake_case"]
				}
			]
		},
		"FilenameCases": {
			"type": "array",
			"items": { "$ref": "#/definitions/FilenameCase" },
			"uniqueItems": true
		},
		"FilenamingConventionConfiguration": {
			"anyOf": [
				{ "$ref": "#/definitions/RulePlainConfiguration" },
				{ "$ref": "#/definitions/RuleWithFilenamingConventionOptions" }
			]
		},
		"FilenamingConventionOptions": {
			"description": "Rule's options.",
			"type": "object",
			"properties": {
				"filenameCases": {
					"description": "Allowed cases for file names.",
					"allOf": [{ "$ref": "#/definitions/FilenameCases" }]
				},
				"match": {
					"description": "Regular expression to enforce",
					"anyOf": [{ "$ref": "#/definitions/Regex" }, { "type": "null" }]
				},
				"requireAscii": {
					"description": "If `false`, then non-ASCII characters are allowed.",
					"type": "boolean"
				},
				"strictCase": {
					"description": "If `false`, then consecutive uppercase are allowed in _camel_ and _pascal_ cases. This does not affect other [Case].",
					"type": "boolean"
				}
			},
			"additionalProperties": false
		},
		"FilesConfiguration": {
			"description": "The configuration of the filesystem",
			"type": "object",
			"properties": {
				"ignore": {
					"description": "A list of Unix shell style patterns. Biome will ignore files/folders that will match these patterns.",
					"type": ["array", "null"],
					"items": { "type": "string" }
				},
				"ignoreUnknown": {
					"description": "Tells Biome to not emit diagnostics when handling files that doesn't know",
					"type": ["boolean", "null"]
				},
				"include": {
					"description": "A list of Unix shell style patterns. Biome will handle only those files/folders that will match these patterns.",
					"type": ["array", "null"],
					"items": { "type": "string" }
				},
				"maxSize": {
					"description": "The maximum allowed size for source code files in bytes. Files above this limit will be ignored for performance reasons. Defaults to 1 MiB",
					"type": ["integer", "null"],
					"format": "uint64",
					"minimum": 1.0
				}
			},
			"additionalProperties": false
		},
		"FixKind": {
			"description": "Used to identify the kind of code action emitted by a rule",
			"oneOf": [
				{
					"description": "The rule doesn't emit code actions.",
					"type": "string",
					"enum": ["none"]
				},
				{
					"description": "The rule emits a code action that is safe to apply. Usually these fixes don't change the semantic of the program.",
					"type": "string",
					"enum": ["safe"]
				},
				{
					"description": "The rule emits a code action that is _unsafe_ to apply. Usually these fixes remove comments, or change the semantic of the program.",
					"type": "string",
					"enum": ["unsafe"]
				}
			]
		},
		"Format": {
			"description": "Supported cases.",
			"type": "string",
			"enum": ["camelCase", "CONSTANT_CASE", "PascalCase", "snake_case"]
		},
		"Formats": {
			"type": "array",
			"items": { "$ref": "#/definitions/Format" },
			"uniqueItems": true
		},
		"FormatterConfiguration": {
			"description": "Generic options applied to all files",
			"type": "object",
			"properties": {
				"attributePosition": {
					"description": "The attribute position style in HTMLish languages. By default auto.",
					"anyOf": [
						{ "$ref": "#/definitions/AttributePosition" },
						{ "type": "null" }
					]
				},
				"bracketSpacing": {
					"description": "Whether to insert spaces around brackets in object literals. Defaults to true.",
					"anyOf": [
						{ "$ref": "#/definitions/BracketSpacing" },
						{ "type": "null" }
					]
				},
				"enabled": { "type": ["boolean", "null"] },
				"formatWithErrors": {
					"description": "Stores whether formatting should be allowed to proceed if a given file has syntax errors",
					"type": ["boolean", "null"]
				},
				"ignore": {
					"description": "A list of Unix shell style patterns. The formatter will ignore files/folders that will match these patterns.",
					"type": ["array", "null"],
					"items": { "type": "string" }
				},
				"include": {
					"description": "A list of Unix shell style patterns. The formatter will include files/folders that will match these patterns.",
					"type": ["array", "null"],
					"items": { "type": "string" }
				},
				"indentStyle": {
					"description": "The indent style.",
					"anyOf": [{ "$ref": "#/definitions/IndentStyle" }, { "type": "null" }]
				},
				"indentWidth": {
					"description": "The size of the indentation, 2 by default",
					"anyOf": [{ "$ref": "#/definitions/IndentWidth" }, { "type": "null" }]
				},
				"lineEnding": {
					"description": "The type of line ending.",
					"anyOf": [{ "$ref": "#/definitions/LineEnding" }, { "type": "null" }]
				},
				"lineWidth": {
					"description": "What's the max width of a line. Defaults to 80.",
					"anyOf": [{ "$ref": "#/definitions/LineWidth" }, { "type": "null" }]
				},
				"useEditorconfig": {
					"description": "Use any `.editorconfig` files to configure the formatter. Configuration in `biome.json` will override `.editorconfig` configuration. Default: false.",
					"type": ["boolean", "null"]
				}
			},
			"additionalProperties": false
		},
		"GraphqlConfiguration": {
			"description": "Options applied to GraphQL files",
			"type": "object",
			"properties": {
				"formatter": {
					"description": "GraphQL formatter options",
					"anyOf": [
						{ "$ref": "#/definitions/GraphqlFormatter" },
						{ "type": "null" }
					]
				},
				"linter": {
					"anyOf": [
						{ "$ref": "#/definitions/GraphqlLinter" },
						{ "type": "null" }
					]
				}
			},
			"additionalProperties": false
		},
		"GraphqlFormatter": {
			"description": "Options that changes how the GraphQL formatter behaves",
			"type": "object",
			"properties": {
				"bracketSpacing": {
					"description": "Whether to insert spaces around brackets in object literals. Defaults to true.",
					"anyOf": [
						{ "$ref": "#/definitions/BracketSpacing" },
						{ "type": "null" }
					]
				},
				"enabled": {
					"description": "Control the formatter for GraphQL files.",
					"type": ["boolean", "null"]
				},
				"indentStyle": {
					"description": "The indent style applied to GraphQL files.",
					"anyOf": [{ "$ref": "#/definitions/IndentStyle" }, { "type": "null" }]
				},
				"indentWidth": {
					"description": "The size of the indentation applied to GraphQL files. Default to 2.",
					"anyOf": [{ "$ref": "#/definitions/IndentWidth" }, { "type": "null" }]
				},
				"lineEnding": {
					"description": "The type of line ending applied to GraphQL files.",
					"anyOf": [{ "$ref": "#/definitions/LineEnding" }, { "type": "null" }]
				},
				"lineWidth": {
					"description": "What's the max width of a line applied to GraphQL files. Defaults to 80.",
					"anyOf": [{ "$ref": "#/definitions/LineWidth" }, { "type": "null" }]
				},
				"quoteStyle": {
					"description": "The type of quotes used in GraphQL code. Defaults to double.",
					"anyOf": [{ "$ref": "#/definitions/QuoteStyle" }, { "type": "null" }]
				}
			},
			"additionalProperties": false
		},
		"GraphqlLinter": {
			"description": "Options that changes how the GraphQL linter behaves",
			"type": "object",
			"properties": {
				"enabled": {
					"description": "Control the formatter for GraphQL files.",
					"type": ["boolean", "null"]
				}
			},
			"additionalProperties": false
		},
		"Hook": {
			"type": "object",
			"properties": {
				"closureIndex": {
					"description": "The \"position\" of the closure function, starting from zero.\n\nFor example, for React's `useEffect()` hook, the closure index is 0.",
					"default": null,
					"type": ["integer", "null"],
					"format": "uint8",
					"minimum": 0.0
				},
				"dependenciesIndex": {
					"description": "The \"position\" of the array of dependencies, starting from zero.\n\nFor example, for React's `useEffect()` hook, the dependencies index is 1.",
					"default": null,
					"type": ["integer", "null"],
					"format": "uint8",
					"minimum": 0.0
				},
				"name": {
					"description": "The name of the hook.",
					"default": "",
					"type": "string"
				},
				"stableResult": {
					"description": "Whether the result of the hook is stable.\n\nSet to `true` to mark the identity of the hook's return value as stable, or use a number/an array of numbers to mark the \"positions\" in the return array as stable.\n\nFor example, for React's `useRef()` hook the value would be `true`, while for `useState()` it would be `[1]`.",
					"default": null,
					"anyOf": [
						{ "$ref": "#/definitions/StableHookResult" },
						{ "type": "null" }
					]
				}
			},
			"additionalProperties": false
		},
		"ImportGroup": {
			"anyOf": [
				{ "$ref": "#/definitions/PredefinedImportGroup" },
				{ "$ref": "#/definitions/Regex" }
			]
		},
		"IndentStyle": {
			"oneOf": [
				{ "description": "Tab", "type": "string", "enum": ["tab"] },
				{ "description": "Space", "type": "string", "enum": ["space"] }
			]
		},
		"IndentWidth": { "type": "integer", "format": "uint8", "minimum": 0.0 },
		"JavascriptAssists": {
			"description": "Linter options specific to the JavaScript linter",
			"type": "object",
			"properties": {
				"enabled": {
					"description": "Control the linter for JavaScript (and its super languages) files.",
					"type": ["boolean", "null"]
				}
			},
			"additionalProperties": false
		},
		"JavascriptConfiguration": {
			"description": "A set of options applied to the JavaScript files",
			"type": "object",
			"properties": {
				"assists": {
					"description": "Assists options",
					"anyOf": [
						{ "$ref": "#/definitions/JavascriptAssists" },
						{ "type": "null" }
					]
				},
				"formatter": {
					"description": "Formatting options",
					"anyOf": [
						{ "$ref": "#/definitions/JavascriptFormatter" },
						{ "type": "null" }
					]
				},
				"globals": {
					"description": "A list of global bindings that should be ignored by the analyzers\n\nIf defined here, they should not emit diagnostics.",
					"type": ["array", "null"],
					"items": { "type": "string" },
					"uniqueItems": true
				},
				"jsxRuntime": {
					"description": "Indicates the type of runtime or transformation used for interpreting JSX.",
					"anyOf": [{ "$ref": "#/definitions/JsxRuntime" }, { "type": "null" }]
				},
				"linter": {
					"description": "Linter options",
					"anyOf": [
						{ "$ref": "#/definitions/JavascriptLinter" },
						{ "type": "null" }
					]
				},
				"organizeImports": {
					"anyOf": [
						{ "$ref": "#/definitions/JavascriptOrganizeImports" },
						{ "type": "null" }
					]
				},
				"parser": {
					"description": "Parsing options",
					"anyOf": [
						{ "$ref": "#/definitions/JavascriptParser" },
						{ "type": "null" }
					]
				}
			},
			"additionalProperties": false
		},
		"JavascriptFormatter": {
			"description": "Formatting options specific to the JavaScript files",
			"type": "object",
			"properties": {
				"arrowParentheses": {
					"description": "Whether to add non-necessary parentheses to arrow functions. Defaults to \"always\".",
					"anyOf": [
						{ "$ref": "#/definitions/ArrowParentheses" },
						{ "type": "null" }
					]
				},
				"attributePosition": {
					"description": "The attribute position style in jsx elements. Defaults to auto.",
					"anyOf": [
						{ "$ref": "#/definitions/AttributePosition" },
						{ "type": "null" }
					]
				},
				"bracketSameLine": {
					"description": "Whether to hug the closing bracket of multiline HTML/JSX tags to the end of the last line, rather than being alone on the following line. Defaults to false.",
					"type": ["boolean", "null"]
				},
				"bracketSpacing": {
					"description": "Whether to insert spaces around brackets in object literals. Defaults to true.",
					"anyOf": [
						{ "$ref": "#/definitions/BracketSpacing" },
						{ "type": "null" }
					]
				},
				"enabled": {
					"description": "Control the formatter for JavaScript (and its super languages) files.",
					"type": ["boolean", "null"]
				},
				"indentStyle": {
					"description": "The indent style applied to JavaScript (and its super languages) files.",
					"anyOf": [{ "$ref": "#/definitions/IndentStyle" }, { "type": "null" }]
				},
				"indentWidth": {
					"description": "The size of the indentation applied to JavaScript (and its super languages) files. Default to 2.",
					"anyOf": [{ "$ref": "#/definitions/IndentWidth" }, { "type": "null" }]
				},
				"jsxQuoteStyle": {
					"description": "The type of quotes used in JSX. Defaults to double.",
					"anyOf": [{ "$ref": "#/definitions/QuoteStyle" }, { "type": "null" }]
				},
				"lineEnding": {
					"description": "The type of line ending applied to JavaScript (and its super languages) files.",
					"anyOf": [{ "$ref": "#/definitions/LineEnding" }, { "type": "null" }]
				},
				"lineWidth": {
					"description": "What's the max width of a line applied to JavaScript (and its super languages) files. Defaults to 80.",
					"anyOf": [{ "$ref": "#/definitions/LineWidth" }, { "type": "null" }]
				},
				"quoteProperties": {
					"description": "When properties in objects are quoted. Defaults to asNeeded.",
					"anyOf": [
						{ "$ref": "#/definitions/QuoteProperties" },
						{ "type": "null" }
					]
				},
				"quoteStyle": {
					"description": "The type of quotes used in JavaScript code. Defaults to double.",
					"anyOf": [{ "$ref": "#/definitions/QuoteStyle" }, { "type": "null" }]
				},
				"semicolons": {
					"description": "Whether the formatter prints semicolons for all statements or only in for statements where it is necessary because of ASI.",
					"anyOf": [{ "$ref": "#/definitions/Semicolons" }, { "type": "null" }]
				},
				"trailingCommas": {
					"description": "Print trailing commas wherever possible in multi-line comma-separated syntactic structures. Defaults to \"all\".",
					"anyOf": [
						{ "$ref": "#/definitions/TrailingCommas" },
						{ "type": "null" }
					]
				}
			},
			"additionalProperties": false
		},
		"JavascriptLinter": {
			"description": "Linter options specific to the JavaScript linter",
			"type": "object",
			"properties": {
				"enabled": {
					"description": "Control the linter for JavaScript (and its super languages) files.",
					"type": ["boolean", "null"]
				}
			},
			"additionalProperties": false
		},
		"JavascriptOrganizeImports": {
			"type": "object",
			"additionalProperties": false
		},
		"JavascriptParser": {
			"description": "Options that changes how the JavaScript parser behaves",
			"type": "object",
			"properties": {
				"gritMetavariables": {
					"description": "Enables parsing of Grit metavariables. Defaults to `false`.",
					"type": ["boolean", "null"]
				},
				"unsafeParameterDecoratorsEnabled": {
					"description": "It enables the experimental and unsafe parsing of parameter decorators\n\nThese decorators belong to an old proposal, and they are subject to change.",
					"type": ["boolean", "null"]
				}
			},
			"additionalProperties": false
		},
		"JsonAssist": {
			"description": "Linter options specific to the JSON linter",
			"type": "object",
			"properties": {
				"enabled": {
					"description": "Control the linter for JSON (and its super languages) files.",
					"type": ["boolean", "null"]
				}
			},
			"additionalProperties": false
		},
		"JsonConfiguration": {
			"description": "Options applied to JSON files",
			"type": "object",
			"properties": {
				"assists": {
					"description": "Assists options",
					"anyOf": [{ "$ref": "#/definitions/JsonAssist" }, { "type": "null" }]
				},
				"formatter": {
					"description": "Formatting options",
					"anyOf": [
						{ "$ref": "#/definitions/JsonFormatter" },
						{ "type": "null" }
					]
				},
				"linter": {
					"description": "Linting options",
					"anyOf": [{ "$ref": "#/definitions/JsonLinter" }, { "type": "null" }]
				},
				"parser": {
					"description": "Parsing options",
					"anyOf": [{ "$ref": "#/definitions/JsonParser" }, { "type": "null" }]
				}
			},
			"additionalProperties": false
		},
		"JsonFormatter": {
			"type": "object",
			"properties": {
				"enabled": {
					"description": "Control the formatter for JSON (and its super languages) files.",
					"type": ["boolean", "null"]
				},
				"indentStyle": {
					"description": "The indent style applied to JSON (and its super languages) files.",
					"anyOf": [{ "$ref": "#/definitions/IndentStyle" }, { "type": "null" }]
				},
				"indentWidth": {
					"description": "The size of the indentation applied to JSON (and its super languages) files. Default to 2.",
					"anyOf": [{ "$ref": "#/definitions/IndentWidth" }, { "type": "null" }]
				},
				"lineEnding": {
					"description": "The type of line ending applied to JSON (and its super languages) files.",
					"anyOf": [{ "$ref": "#/definitions/LineEnding" }, { "type": "null" }]
				},
				"lineWidth": {
					"description": "What's the max width of a line applied to JSON (and its super languages) files. Defaults to 80.",
					"anyOf": [{ "$ref": "#/definitions/LineWidth" }, { "type": "null" }]
				},
				"trailingCommas": {
					"description": "Print trailing commas wherever possible in multi-line comma-separated syntactic structures. Defaults to \"none\".",
					"anyOf": [
						{ "$ref": "#/definitions/TrailingCommas2" },
						{ "type": "null" }
					]
				}
			},
			"additionalProperties": false
		},
		"JsonLinter": {
			"description": "Linter options specific to the JSON linter",
			"type": "object",
			"properties": {
				"enabled": {
					"description": "Control the linter for JSON (and its super languages) files.",
					"type": ["boolean", "null"]
				}
			},
			"additionalProperties": false
		},
		"JsonParser": {
			"description": "Options that changes how the JSON parser behaves",
			"type": "object",
			"properties": {
				"allowComments": {
					"description": "Allow parsing comments in `.json` files",
					"type": ["boolean", "null"]
				},
				"allowTrailingCommas": {
					"description": "Allow parsing trailing commas in `.json` files",
					"type": ["boolean", "null"]
				}
			},
			"additionalProperties": false
		},
		"JsxRuntime": {
			"description": "Indicates the type of runtime or transformation used for interpreting JSX.",
			"oneOf": [
				{
					"description": "Indicates a modern or native JSX environment, that doesn't require special handling by Biome.",
					"type": "string",
					"enum": ["transparent"]
				},
				{
					"description": "Indicates a classic React environment that requires the `React` import.\n\nCorresponds to the `react` value for the `jsx` option in TypeScript's `tsconfig.json`.\n\nThis option should only be necessary if you cannot upgrade to a React version that supports the new JSX runtime. For more information about the old vs. new JSX runtime, please see: <https://legacy.reactjs.org/blog/2020/09/22/introducing-the-new-jsx-transform.html>",
					"type": "string",
					"enum": ["reactClassic"]
				}
			]
		},
		"Kind": {
			"oneOf": [
				{
					"type": "string",
					"enum": [
						"class",
						"enum",
						"interface",
						"enumMember",
						"importNamespace",
						"exportNamespace",
						"variable",
						"const",
						"let",
						"using",
						"var",
						"catchParameter",
						"indexParameter",
						"exportAlias",
						"importAlias",
						"classGetter",
						"classSetter",
						"classMethod",
						"objectLiteralProperty",
						"objectLiteralGetter",
						"objectLiteralSetter",
						"objectLiteralMethod",
						"typeAlias"
					]
				},
				{ "description": "All kinds", "type": "string", "enum": ["any"] },
				{
					"description": "All type definitions: classes, enums, interfaces, and type aliases",
					"type": "string",
					"enum": ["typeLike"]
				},
				{
					"description": "Named function declarations and expressions",
					"type": "string",
					"enum": ["function"]
				},
				{
					"description": "TypeScript namespaces, import and export namespaces",
					"type": "string",
					"enum": ["namespaceLike"]
				},
				{
					"description": "TypeScript mamespaces",
					"type": "string",
					"enum": ["namespace"]
				},
				{
					"description": "All function parameters, but parameter properties",
					"type": "string",
					"enum": ["functionParameter"]
				},
				{
					"description": "All generic type parameters",
					"type": "string",
					"enum": ["typeParameter"]
				},
				{
					"description": "All class members: properties, methods, getters, and setters",
					"type": "string",
					"enum": ["classMember"]
				},
				{
					"description": "All class properties, including parameter properties",
					"type": "string",
					"enum": ["classProperty"]
				},
				{
					"description": "All object literal members: properties, methods, getters, and setters",
					"type": "string",
					"enum": ["objectLiteralMember"]
				},
				{
					"description": "All members defined in type alaises and interfaces",
					"type": "string",
					"enum": ["typeMember"]
				},
				{
					"description": "All getters defined in type alaises and interfaces",
					"type": "string",
					"enum": ["typeGetter"]
				},
				{
					"description": "All properties defined in type alaises and interfaces",
					"type": "string",
					"enum": ["typeProperty"]
				},
				{
					"description": "All setters defined in type alaises and interfaces",
					"type": "string",
					"enum": ["typeSetter"]
				},
				{
					"description": "All methods defined in type alaises and interfaces",
					"type": "string",
					"enum": ["typeMethod"]
				}
			]
		},
		"LineEnding": {
			"oneOf": [
				{
					"description": "Line Feed only (\\n), common on Linux and macOS as well as inside git repos",
					"type": "string",
					"enum": ["lf"]
				},
				{
					"description": "Carriage Return + Line Feed characters (\\r\\n), common on Windows",
					"type": "string",
					"enum": ["crlf"]
				},
				{
					"description": "Carriage Return character only (\\r), used very rarely",
					"type": "string",
					"enum": ["cr"]
				}
			]
		},
		"LineWidth": {
			"description": "Validated value for the `line_width` formatter options\n\nThe allowed range of values is 1..=320",
			"type": "integer",
			"format": "uint16",
			"minimum": 0.0
		},
		"LinterConfiguration": {
			"type": "object",
			"properties": {
				"enabled": {
					"description": "if `false`, it disables the feature and the linter won't be executed. `true` by default",
					"type": ["boolean", "null"]
				},
				"ignore": {
					"description": "A list of Unix shell style patterns. The formatter will ignore files/folders that will match these patterns.",
					"type": ["array", "null"],
					"items": { "type": "string" }
				},
				"include": {
					"description": "A list of Unix shell style patterns. The formatter will include files/folders that will match these patterns.",
					"type": ["array", "null"],
					"items": { "type": "string" }
				},
				"rules": {
					"description": "List of rules",
					"anyOf": [{ "$ref": "#/definitions/Rules" }, { "type": "null" }]
				}
			},
			"additionalProperties": false
		},
		"Modifiers": {
			"type": "array",
			"items": { "$ref": "#/definitions/RestrictedModifier" },
			"uniqueItems": true
		},
		"NamingConventionConfiguration": {
			"anyOf": [
				{ "$ref": "#/definitions/RulePlainConfiguration" },
				{ "$ref": "#/definitions/RuleWithNamingConventionOptions" }
			]
		},
		"NamingConventionOptions": {
			"description": "Rule's options.",
			"type": "object",
			"properties": {
				"conventions": {
					"description": "Custom conventions.",
					"type": "array",
					"items": { "$ref": "#/definitions/Convention" }
				},
				"enumMemberCase": {
					"description": "Allowed cases for _TypeScript_ `enum` member names.",
					"allOf": [{ "$ref": "#/definitions/Format" }]
				},
				"requireAscii": {
					"description": "If `false`, then non-ASCII characters are allowed.",
					"type": "boolean"
				},
				"strictCase": {
					"description": "If `false`, then consecutive uppercase are allowed in _camel_ and _pascal_ cases. This does not affect other [Case].",
					"type": "boolean"
				}
			},
			"additionalProperties": false
		},
		"NoConsoleConfiguration": {
			"anyOf": [
				{ "$ref": "#/definitions/RulePlainConfiguration" },
				{ "$ref": "#/definitions/RuleWithNoConsoleOptions" }
			]
		},
		"NoConsoleOptions": {
			"type": "object",
			"required": ["allow"],
			"properties": {
				"allow": {
					"description": "Allowed calls on the console object.",
					"type": "array",
					"items": { "type": "string" }
				}
			},
			"additionalProperties": false
		},
		"NoDoubleEqualsConfiguration": {
			"anyOf": [
				{ "$ref": "#/definitions/RulePlainConfiguration" },
				{ "$ref": "#/definitions/RuleWithNoDoubleEqualsOptions" }
			]
		},
		"NoDoubleEqualsOptions": {
			"description": "Rule's options",
			"type": "object",
			"properties": {
				"ignoreNull": {
					"description": "If `true`, an exception is made when comparing with `null`, as it's often relied on to check both for `null` or `undefined`.\n\nIf `false`, no such exception will be made.",
					"type": "boolean"
				}
			},
			"additionalProperties": false
		},
		"NoLabelWithoutControlConfiguration": {
			"anyOf": [
				{ "$ref": "#/definitions/RulePlainConfiguration" },
				{ "$ref": "#/definitions/RuleWithNoLabelWithoutControlOptions" }
			]
		},
		"NoLabelWithoutControlOptions": {
			"type": "object",
			"properties": {
				"inputComponents": {
					"description": "Array of component names that should be considered the same as an `input` element.",
					"default": [],
					"type": "array",
					"items": { "type": "string" }
				},
				"labelAttributes": {
					"description": "Array of attributes that should be treated as the `label` accessible text content.",
					"default": [],
					"type": "array",
					"items": { "type": "string" }
				},
				"labelComponents": {
					"description": "Array of component names that should be considered the same as a `label` element.",
					"default": [],
					"type": "array",
					"items": { "type": "string" }
				}
			},
			"additionalProperties": false
		},
		"NoRestrictedTypesConfiguration": {
			"anyOf": [
				{ "$ref": "#/definitions/RulePlainConfiguration" },
				{ "$ref": "#/definitions/RuleWithNoRestrictedTypesOptions" }
			]
		},
		"NoRestrictedTypesOptions": {
			"type": "object",
			"properties": {
				"types": {
					"default": {},
					"type": "object",
					"additionalProperties": {
						"$ref": "#/definitions/CustomRestrictedType"
					}
				}
			},
			"additionalProperties": false
		},
		"NoSecretsConfiguration": {
			"anyOf": [
				{ "$ref": "#/definitions/RulePlainConfiguration" },
				{ "$ref": "#/definitions/RuleWithNoSecretsOptions" }
			]
		},
		"NoSecretsOptions": {
			"type": "object",
			"properties": {
				"entropyThreshold": {
					"description": "Set entropy threshold (default is 41).",
					"type": ["integer", "null"],
					"format": "uint16",
					"minimum": 0.0
				}
			},
			"additionalProperties": false
		},
		"NoUndeclaredDependenciesConfiguration": {
			"anyOf": [
				{ "$ref": "#/definitions/RulePlainConfiguration" },
				{ "$ref": "#/definitions/RuleWithNoUndeclaredDependenciesOptions" }
			]
		},
		"NoUndeclaredDependenciesOptions": {
			"description": "Rule's options",
			"type": "object",
			"properties": {
				"devDependencies": {
					"description": "If set to `false`, then the rule will show an error when `devDependencies` are imported. Defaults to `true`.",
					"default": true,
					"allOf": [{ "$ref": "#/definitions/DependencyAvailability" }]
				},
				"optionalDependencies": {
					"description": "If set to `false`, then the rule will show an error when `optionalDependencies` are imported. Defaults to `true`.",
					"default": true,
					"allOf": [{ "$ref": "#/definitions/DependencyAvailability" }]
				},
				"peerDependencies": {
					"description": "If set to `false`, then the rule will show an error when `peerDependencies` are imported. Defaults to `true`.",
					"default": true,
					"allOf": [{ "$ref": "#/definitions/DependencyAvailability" }]
				}
			},
			"additionalProperties": false
		},
		"Nursery": {
			"description": "A list of rules that belong to this group",
			"type": "object",
			"properties": {
				"all": {
					"description": "It enables ALL rules for this group.",
					"type": ["boolean", "null"]
				},
				"noCommonJs": {
					"description": "Disallow use of CommonJs module system in favor of ESM style imports.",
					"anyOf": [
						{ "$ref": "#/definitions/RuleConfiguration" },
						{ "type": "null" }
					]
				},
				"noDescendingSpecificity": {
					"description": "Disallow a lower specificity selector from coming after a higher specificity selector.",
					"anyOf": [
						{ "$ref": "#/definitions/RuleConfiguration" },
						{ "type": "null" }
					]
				},
				"noDocumentCookie": {
					"description": "Disallow direct assignments to document.cookie.",
					"anyOf": [
						{ "$ref": "#/definitions/RuleConfiguration" },
						{ "type": "null" }
					]
				},
				"noDocumentImportInPage": {
					"description": "Prevents importing next/document outside of pages/_document.jsx in Next.js projects.",
					"anyOf": [
						{ "$ref": "#/definitions/RuleConfiguration" },
						{ "type": "null" }
					]
				},
				"noDuplicateCustomProperties": {
					"description": "Disallow duplicate custom properties within declaration blocks.",
					"anyOf": [
						{ "$ref": "#/definitions/RuleConfiguration" },
						{ "type": "null" }
					]
				},
				"noDuplicateElseIf": {
					"description": "Disallow duplicate conditions in if-else-if chains",
					"anyOf": [
						{ "$ref": "#/definitions/RuleConfiguration" },
						{ "type": "null" }
					]
				},
				"noDuplicateProperties": {
					"description": "Disallow duplicate properties within declaration blocks.",
					"anyOf": [
						{ "$ref": "#/definitions/RuleConfiguration" },
						{ "type": "null" }
					]
				},
				"noDuplicatedFields": {
					"description": "No duplicated fields in GraphQL operations.",
					"anyOf": [
						{ "$ref": "#/definitions/RuleConfiguration" },
						{ "type": "null" }
					]
				},
				"noDynamicNamespaceImportAccess": {
					"description": "Disallow accessing namespace imports dynamically.",
					"anyOf": [
						{ "$ref": "#/definitions/RuleConfiguration" },
						{ "type": "null" }
					]
				},
				"noEnum": {
					"description": "Disallow TypeScript enum.",
					"anyOf": [
						{ "$ref": "#/definitions/RuleConfiguration" },
						{ "type": "null" }
					]
				},
				"noExportedImports": {
					"description": "Disallow exporting an imported variable.",
					"anyOf": [
						{ "$ref": "#/definitions/RuleConfiguration" },
						{ "type": "null" }
					]
				},
				"noGlobalDirnameFilename": {
					"description": "Disallow the use of __dirname and __filename in the global scope.",
					"anyOf": [
						{ "$ref": "#/definitions/RuleFixConfiguration" },
						{ "type": "null" }
					]
				},
				"noHeadElement": {
					"description": "Prevent usage of \\<head> element in a Next.js project.",
					"anyOf": [
						{ "$ref": "#/definitions/RuleConfiguration" },
						{ "type": "null" }
					]
				},
				"noHeadImportInDocument": {
					"description": "Prevent using the next/head module in pages/_document.js on Next.js projects.",
					"anyOf": [
						{ "$ref": "#/definitions/RuleConfiguration" },
						{ "type": "null" }
					]
				},
				"noImgElement": {
					"description": "Prevent usage of \\<img> element in a Next.js project.",
					"anyOf": [
						{ "$ref": "#/definitions/RuleConfiguration" },
						{ "type": "null" }
					]
				},
				"noIrregularWhitespace": {
					"description": "Disallows the use of irregular whitespace characters.",
					"anyOf": [
						{ "$ref": "#/definitions/RuleConfiguration" },
						{ "type": "null" }
					]
				},
				"noMissingVarFunction": {
					"description": "Disallow missing var function for css variables.",
					"anyOf": [
						{ "$ref": "#/definitions/RuleConfiguration" },
						{ "type": "null" }
					]
				},
				"noNestedTernary": {
					"description": "Disallow nested ternary expressions.",
					"anyOf": [
						{ "$ref": "#/definitions/RuleConfiguration" },
						{ "type": "null" }
					]
				},
				"noOctalEscape": {
					"description": "Disallow octal escape sequences in string literals",
					"anyOf": [
						{ "$ref": "#/definitions/RuleConfiguration" },
						{ "type": "null" }
					]
				},
				"noProcessEnv": {
					"description": "Disallow the use of process.env.",
					"anyOf": [
						{ "$ref": "#/definitions/RuleConfiguration" },
						{ "type": "null" }
					]
				},
				"noRestrictedImports": {
					"description": "Disallow specified modules when loaded by import or require.",
					"anyOf": [
						{ "$ref": "#/definitions/RestrictedImportsConfiguration" },
						{ "type": "null" }
					]
				},
				"noRestrictedTypes": {
					"description": "Disallow user defined types.",
					"anyOf": [
						{ "$ref": "#/definitions/NoRestrictedTypesConfiguration" },
						{ "type": "null" }
					]
				},
				"noSecrets": {
					"description": "Disallow usage of sensitive data such as API keys and tokens.",
					"anyOf": [
						{ "$ref": "#/definitions/NoSecretsConfiguration" },
						{ "type": "null" }
					]
				},
				"noStaticElementInteractions": {
					"description": "Enforce that static, visible elements (such as \\<div>) that have click handlers use the valid role attribute.",
					"anyOf": [
						{ "$ref": "#/definitions/RuleConfiguration" },
						{ "type": "null" }
					]
				},
				"noSubstr": {
					"description": "Enforce the use of String.slice() over String.substr() and String.substring().",
					"anyOf": [
						{ "$ref": "#/definitions/RuleFixConfiguration" },
						{ "type": "null" }
					]
				},
				"noTemplateCurlyInString": {
					"description": "Disallow template literal placeholder syntax in regular strings.",
					"anyOf": [
						{ "$ref": "#/definitions/RuleConfiguration" },
						{ "type": "null" }
					]
				},
				"noTsIgnore": {
					"description": "Succinct description of the rule.",
					"anyOf": [
						{ "$ref": "#/definitions/RuleConfiguration" },
						{ "type": "null" }
					]
				},
				"noUnknownPseudoClass": {
					"description": "Disallow unknown pseudo-class selectors.",
					"anyOf": [
						{ "$ref": "#/definitions/RuleConfiguration" },
						{ "type": "null" }
					]
				},
				"noUnknownPseudoElement": {
					"description": "Disallow unknown pseudo-element selectors.",
					"anyOf": [
						{ "$ref": "#/definitions/RuleConfiguration" },
						{ "type": "null" }
					]
				},
				"noUnknownTypeSelector": {
					"description": "Disallow unknown type selectors.",
					"anyOf": [
						{ "$ref": "#/definitions/RuleConfiguration" },
						{ "type": "null" }
					]
				},
				"noUselessEscapeInRegex": {
					"description": "Disallow unnecessary escape sequence in regular expression literals.",
					"anyOf": [
						{ "$ref": "#/definitions/RuleFixConfiguration" },
						{ "type": "null" }
					]
				},
				"noUselessStringRaw": {
					"description": "Disallow unnecessary String.raw function in template string literals without any escape sequence.",
					"anyOf": [
						{ "$ref": "#/definitions/RuleConfiguration" },
						{ "type": "null" }
					]
				},
				"noUselessUndefined": {
					"description": "Disallow the use of useless undefined.",
					"anyOf": [
						{ "$ref": "#/definitions/RuleFixConfiguration" },
						{ "type": "null" }
					]
				},
				"noValueAtRule": {
					"description": "Disallow use of @value rule in css modules.",
					"anyOf": [
						{ "$ref": "#/definitions/RuleConfiguration" },
						{ "type": "null" }
					]
				},
				"recommended": {
					"description": "It enables the recommended rules for this group",
					"type": ["boolean", "null"]
				},
				"useAdjacentOverloadSignatures": {
					"description": "Disallow the use of overload signatures that are not next to each other.",
					"anyOf": [
						{ "$ref": "#/definitions/RuleConfiguration" },
						{ "type": "null" }
					]
				},
				"useAriaPropsSupportedByRole": {
					"description": "Enforce that ARIA properties are valid for the roles that are supported by the element.",
					"anyOf": [
						{ "$ref": "#/definitions/RuleConfiguration" },
						{ "type": "null" }
					]
				},
				"useAtIndex": {
					"description": "Use at() instead of integer index access.",
					"anyOf": [
						{ "$ref": "#/definitions/RuleFixConfiguration" },
						{ "type": "null" }
					]
				},
				"useCollapsedIf": {
					"description": "Enforce using single if instead of nested if clauses.",
					"anyOf": [
						{ "$ref": "#/definitions/RuleFixConfiguration" },
						{ "type": "null" }
					]
				},
				"useComponentExportOnlyModules": {
					"description": "Enforce declaring components only within modules that export React Components exclusively.",
					"anyOf": [
						{
							"$ref": "#/definitions/UseComponentExportOnlyModulesConfiguration"
						},
						{ "type": "null" }
					]
				},
				"useConsistentCurlyBraces": {
					"description": "This rule enforces consistent use of curly braces inside JSX attributes and JSX children.",
					"anyOf": [
						{ "$ref": "#/definitions/RuleFixConfiguration" },
						{ "type": "null" }
					]
				},
				"useConsistentMemberAccessibility": {
					"description": "Require consistent accessibility modifiers on class properties and methods.",
					"anyOf": [
						{
							"$ref": "#/definitions/ConsistentMemberAccessibilityConfiguration"
						},
						{ "type": "null" }
					]
				},
				"useDeprecatedReason": {
					"description": "Require specifying the reason argument when using @deprecated directive",
					"anyOf": [
						{ "$ref": "#/definitions/RuleConfiguration" },
						{ "type": "null" }
					]
				},
				"useExplicitType": {
					"description": "Require explicit return types on functions and class methods.",
					"anyOf": [
						{ "$ref": "#/definitions/RuleConfiguration" },
						{ "type": "null" }
					]
				},
				"useGoogleFontDisplay": {
					"description": "Enforces the use of a recommended display strategy with Google Fonts.",
					"anyOf": [
						{ "$ref": "#/definitions/RuleConfiguration" },
						{ "type": "null" }
					]
				},
				"useGoogleFontPreconnect": {
					"description": "Ensure the preconnect attribute is used when using Google Fonts.",
					"anyOf": [
						{ "$ref": "#/definitions/RuleFixConfiguration" },
						{ "type": "null" }
					]
				},
				"useGuardForIn": {
					"description": "Require for-in loops to include an if statement.",
					"anyOf": [
						{ "$ref": "#/definitions/RuleConfiguration" },
						{ "type": "null" }
					]
				},
				"useNamedOperation": {
					"description": "Enforce specifying the name of GraphQL operations.",
					"anyOf": [
						{ "$ref": "#/definitions/RuleFixConfiguration" },
						{ "type": "null" }
					]
				},
				"useSortedClasses": {
					"description": "Enforce the sorting of CSS utility classes.",
					"anyOf": [
						{ "$ref": "#/definitions/UtilityClassSortingConfiguration" },
						{ "type": "null" }
					]
				},
				"useStrictMode": {
					"description": "Enforce the use of the directive \"use strict\" in script files.",
					"anyOf": [
						{ "$ref": "#/definitions/RuleFixConfiguration" },
						{ "type": "null" }
					]
				},
				"useTrimStartEnd": {
					"description": "Enforce the use of String.trimStart() and String.trimEnd() over String.trimLeft() and String.trimRight().",
					"anyOf": [
						{ "$ref": "#/definitions/RuleFixConfiguration" },
						{ "type": "null" }
					]
				},
				"useValidAutocomplete": {
					"description": "Use valid values for the autocomplete attribute on input elements.",
					"anyOf": [
						{ "$ref": "#/definitions/UseValidAutocompleteConfiguration" },
						{ "type": "null" }
					]
				}
			},
			"additionalProperties": false
		},
		"Options": {
			"type": "object",
			"properties": {
				"importGroups": {
					"default": [],
					"type": "array",
					"items": { "$ref": "#/definitions/ImportGroup" }
				},
				"legacy": { "default": false, "type": "boolean" }
			},
			"additionalProperties": false
		},
		"OrganizeImports": {
			"type": "object",
			"properties": {
				"enabled": {
					"description": "Enables the organization of imports",
					"type": ["boolean", "null"]
				},
				"ignore": {
					"description": "A list of Unix shell style patterns. The formatter will ignore files/folders that will match these patterns.",
					"type": ["array", "null"],
					"items": { "type": "string" }
				},
				"include": {
					"description": "A list of Unix shell style patterns. The formatter will include files/folders that will match these patterns.",
					"type": ["array", "null"],
					"items": { "type": "string" }
				}
			},
			"additionalProperties": false
		},
		"OverrideFormatterConfiguration": {
			"type": "object",
			"properties": {
				"attributePosition": {
					"description": "The attribute position style.",
					"anyOf": [
						{ "$ref": "#/definitions/AttributePosition" },
						{ "type": "null" }
					]
				},
				"bracketSpacing": {
					"description": "Whether to insert spaces around brackets in object literals. Defaults to true.",
					"anyOf": [
						{ "$ref": "#/definitions/BracketSpacing" },
						{ "type": "null" }
					]
				},
				"enabled": { "type": ["boolean", "null"] },
				"formatWithErrors": {
					"description": "Stores whether formatting should be allowed to proceed if a given file has syntax errors",
					"type": ["boolean", "null"]
				},
				"indentStyle": {
					"description": "The indent style.",
					"anyOf": [{ "$ref": "#/definitions/IndentStyle" }, { "type": "null" }]
				},
				"indentWidth": {
					"description": "The size of the indentation, 2 by default",
					"anyOf": [{ "$ref": "#/definitions/IndentWidth" }, { "type": "null" }]
				},
				"lineEnding": {
					"description": "The type of line ending.",
					"anyOf": [{ "$ref": "#/definitions/LineEnding" }, { "type": "null" }]
				},
				"lineWidth": {
					"description": "What's the max width of a line. Defaults to 80.",
					"anyOf": [{ "$ref": "#/definitions/LineWidth" }, { "type": "null" }]
				}
			},
			"additionalProperties": false
		},
		"OverrideLinterConfiguration": {
			"type": "object",
			"properties": {
				"enabled": {
					"description": "if `false`, it disables the feature and the linter won't be executed. `true` by default",
					"type": ["boolean", "null"]
				},
				"rules": {
					"description": "List of rules",
					"anyOf": [{ "$ref": "#/definitions/Rules" }, { "type": "null" }]
				}
			},
			"additionalProperties": false
		},
		"OverrideOrganizeImportsConfiguration": {
			"type": "object",
			"properties": {
				"enabled": {
					"description": "if `false`, it disables the feature and the linter won't be executed. `true` by default",
					"type": ["boolean", "null"]
				}
			},
			"additionalProperties": false
		},
		"OverridePattern": {
			"type": "object",
			"properties": {
				"css": {
					"description": "Specific configuration for the Css language",
					"anyOf": [
						{ "$ref": "#/definitions/CssConfiguration" },
						{ "type": "null" }
					]
				},
				"formatter": {
					"description": "Specific configuration for the Json language",
					"anyOf": [
						{ "$ref": "#/definitions/OverrideFormatterConfiguration" },
						{ "type": "null" }
					]
				},
				"graphql": {
					"description": "Specific configuration for the Graphql language",
					"anyOf": [
						{ "$ref": "#/definitions/GraphqlConfiguration" },
						{ "type": "null" }
					]
				},
				"ignore": {
					"description": "A list of Unix shell style patterns. The formatter will ignore files/folders that will match these patterns.",
					"type": ["array", "null"],
					"items": { "type": "string" }
				},
				"include": {
					"description": "A list of Unix shell style patterns. The formatter will include files/folders that will match these patterns.",
					"type": ["array", "null"],
					"items": { "type": "string" }
				},
				"javascript": {
					"description": "Specific configuration for the JavaScript language",
					"anyOf": [
						{ "$ref": "#/definitions/JavascriptConfiguration" },
						{ "type": "null" }
					]
				},
				"json": {
					"description": "Specific configuration for the Json language",
					"anyOf": [
						{ "$ref": "#/definitions/JsonConfiguration" },
						{ "type": "null" }
					]
				},
				"linter": {
					"description": "Specific configuration for the Json language",
					"anyOf": [
						{ "$ref": "#/definitions/OverrideLinterConfiguration" },
						{ "type": "null" }
					]
				},
				"organizeImports": {
					"description": "Specific configuration for the Json language",
					"anyOf": [
						{ "$ref": "#/definitions/OverrideOrganizeImportsConfiguration" },
						{ "type": "null" }
					]
				}
			},
			"additionalProperties": false
		},
		"Overrides": {
			"type": "array",
			"items": { "$ref": "#/definitions/OverridePattern" }
		},
		"PackagePrivateRestriction": {
			"description": "Allowed values for the `restrictPackagePrivate` option.",
			"oneOf": [
				{
					"description": "All exported symbols are assumed to be package private and may only be imported from sibling modules and their submodules.",
					"type": "string",
					"enum": ["all"]
				},
				{
					"description": "No restrictions are applied on importing package private symbols.",
					"type": "string",
					"enum": ["none"]
				}
			]
		},
		"Performance": {
			"description": "A list of rules that belong to this group",
			"type": "object",
			"properties": {
				"all": {
					"description": "It enables ALL rules for this group.",
					"type": ["boolean", "null"]
				},
				"noAccumulatingSpread": {
					"description": "Disallow the use of spread (...) syntax on accumulators.",
					"anyOf": [
						{ "$ref": "#/definitions/RuleConfiguration" },
						{ "type": "null" }
					]
				},
				"noBarrelFile": {
					"description": "Disallow the use of barrel file.",
					"anyOf": [
						{ "$ref": "#/definitions/RuleConfiguration" },
						{ "type": "null" }
					]
				},
				"noDelete": {
					"description": "Disallow the use of the delete operator.",
					"anyOf": [
						{ "$ref": "#/definitions/RuleFixConfiguration" },
						{ "type": "null" }
					]
				},
				"noReExportAll": {
					"description": "Avoid re-export all.",
					"anyOf": [
						{ "$ref": "#/definitions/RuleConfiguration" },
						{ "type": "null" }
					]
				},
				"recommended": {
					"description": "It enables the recommended rules for this group",
					"type": ["boolean", "null"]
				},
				"useTopLevelRegex": {
					"description": "Require regex literals to be declared at the top level.",
					"anyOf": [
						{ "$ref": "#/definitions/RuleConfiguration" },
						{ "type": "null" }
					]
				}
			},
			"additionalProperties": false
		},
		"PluginConfiguration": { "anyOf": [{ "type": "string" }] },
		"Plugins": {
			"type": "array",
			"items": { "$ref": "#/definitions/PluginConfiguration" }
		},
		"PredefinedImportGroup": {
			"type": "string",
			"enum": [":blank-line:", ":bun:", ":node:", ":types:"]
		},
		"QuoteProperties": { "type": "string", "enum": ["asNeeded", "preserve"] },
		"QuoteStyle": { "type": "string", "enum": ["double", "single"] },
		"Regex": { "type": "string" },
		"RestrictedGlobalsConfiguration": {
			"anyOf": [
				{ "$ref": "#/definitions/RulePlainConfiguration" },
				{ "$ref": "#/definitions/RuleWithRestrictedGlobalsOptions" }
			]
		},
		"RestrictedGlobalsOptions": {
			"description": "Options for the rule `noRestrictedGlobals`.",
			"type": "object",
			"properties": {
				"deniedGlobals": {
					"description": "A list of names that should trigger the rule",
					"type": "array",
					"items": { "type": "string" }
				}
			},
			"additionalProperties": false
		},
		"RestrictedImportsConfiguration": {
			"anyOf": [
				{ "$ref": "#/definitions/RulePlainConfiguration" },
				{ "$ref": "#/definitions/RuleWithRestrictedImportsOptions" }
			]
		},
		"RestrictedImportsOptions": {
			"description": "Options for the rule `noRestrictedImports`.",
			"type": "object",
			"properties": {
				"paths": {
					"description": "A list of import paths that should trigger the rule.",
					"type": "object",
<<<<<<< HEAD
					"additionalProperties": { "type": "string" }
=======
					"additionalProperties": {
						"$ref": "#/definitions/CustomRestrictedImport"
					}
>>>>>>> b9d6bd17
				},
				"restrictPackagePrivate": {
					"description": "Whether to place restrictions on the importing of \"package private\" symbols.",
					"default": "none",
					"allOf": [{ "$ref": "#/definitions/PackagePrivateRestriction" }]
				}
			},
			"additionalProperties": false
		},
		"RestrictedModifier": {
			"type": "string",
			"enum": ["abstract", "private", "protected", "readonly", "static"]
		},
		"RuleAssistConfiguration_for_Null": {
			"anyOf": [
				{ "$ref": "#/definitions/RuleAssistPlainConfiguration" },
				{ "$ref": "#/definitions/RuleAssistWithOptions_for_Null" }
			]
		},
		"RuleAssistConfiguration_for_Options": {
			"anyOf": [
				{ "$ref": "#/definitions/RuleAssistPlainConfiguration" },
				{ "$ref": "#/definitions/RuleAssistWithOptions_for_Options" }
			]
		},
		"RuleAssistPlainConfiguration": { "type": "string", "enum": ["off", "on"] },
		"RuleAssistWithOptions_for_Null": {
			"type": "object",
			"required": ["level", "options"],
			"properties": {
				"level": {
					"description": "The severity of the emitted diagnostics by the rule",
					"allOf": [{ "$ref": "#/definitions/RuleAssistPlainConfiguration" }]
				},
				"options": { "description": "Rule's options", "type": "null" }
			},
			"additionalProperties": false
		},
		"RuleAssistWithOptions_for_Options": {
			"type": "object",
			"required": ["level", "options"],
			"properties": {
				"level": {
					"description": "The severity of the emitted diagnostics by the rule",
					"allOf": [{ "$ref": "#/definitions/RuleAssistPlainConfiguration" }]
				},
				"options": {
					"description": "Rule's options",
					"allOf": [{ "$ref": "#/definitions/Options" }]
				}
			},
			"additionalProperties": false
		},
		"RuleConfiguration": {
			"anyOf": [
				{ "$ref": "#/definitions/RulePlainConfiguration" },
				{ "$ref": "#/definitions/RuleWithNoOptions" }
			]
		},
		"RuleFixConfiguration": {
			"anyOf": [
				{ "$ref": "#/definitions/RulePlainConfiguration" },
				{ "$ref": "#/definitions/RuleWithFixNoOptions" }
			]
		},
		"RulePlainConfiguration": {
			"type": "string",
			"enum": ["off", "info", "warn", "error"]
		},
		"RuleWithAllowDomainOptions": {
			"type": "object",
			"required": ["level"],
			"properties": {
				"fix": {
					"description": "The kind of the code actions emitted by the rule",
					"anyOf": [{ "$ref": "#/definitions/FixKind" }, { "type": "null" }]
				},
				"level": {
					"description": "The severity of the emitted diagnostics by the rule",
					"allOf": [{ "$ref": "#/definitions/RulePlainConfiguration" }]
				},
				"options": {
					"description": "Rule's options",
					"allOf": [{ "$ref": "#/definitions/AllowDomainOptions" }]
				}
			},
			"additionalProperties": false
		},
		"RuleWithComplexityOptions": {
			"type": "object",
			"required": ["level"],
			"properties": {
				"level": {
					"description": "The severity of the emitted diagnostics by the rule",
					"allOf": [{ "$ref": "#/definitions/RulePlainConfiguration" }]
				},
				"options": {
					"description": "Rule's options",
					"allOf": [{ "$ref": "#/definitions/ComplexityOptions" }]
				}
			},
			"additionalProperties": false
		},
		"RuleWithConsistentArrayTypeOptions": {
			"type": "object",
			"required": ["level"],
			"properties": {
				"fix": {
					"description": "The kind of the code actions emitted by the rule",
					"anyOf": [{ "$ref": "#/definitions/FixKind" }, { "type": "null" }]
				},
				"level": {
					"description": "The severity of the emitted diagnostics by the rule",
					"allOf": [{ "$ref": "#/definitions/RulePlainConfiguration" }]
				},
				"options": {
					"description": "Rule's options",
					"allOf": [{ "$ref": "#/definitions/ConsistentArrayTypeOptions" }]
				}
			},
			"additionalProperties": false
		},
		"RuleWithConsistentMemberAccessibilityOptions": {
			"type": "object",
			"required": ["level"],
			"properties": {
				"level": {
					"description": "The severity of the emitted diagnostics by the rule",
					"allOf": [{ "$ref": "#/definitions/RulePlainConfiguration" }]
				},
				"options": {
					"description": "Rule's options",
					"allOf": [
						{ "$ref": "#/definitions/ConsistentMemberAccessibilityOptions" }
					]
				}
			},
			"additionalProperties": false
		},
		"RuleWithDeprecatedHooksOptions": {
			"type": "object",
			"required": ["level"],
			"properties": {
				"level": {
					"description": "The severity of the emitted diagnostics by the rule",
					"allOf": [{ "$ref": "#/definitions/RulePlainConfiguration" }]
				},
				"options": {
					"description": "Rule's options",
					"allOf": [{ "$ref": "#/definitions/DeprecatedHooksOptions" }]
				}
			},
			"additionalProperties": false
		},
		"RuleWithFilenamingConventionOptions": {
			"type": "object",
			"required": ["level"],
			"properties": {
				"level": {
					"description": "The severity of the emitted diagnostics by the rule",
					"allOf": [{ "$ref": "#/definitions/RulePlainConfiguration" }]
				},
				"options": {
					"description": "Rule's options",
					"allOf": [{ "$ref": "#/definitions/FilenamingConventionOptions" }]
				}
			},
			"additionalProperties": false
		},
		"RuleWithFixNoOptions": {
			"type": "object",
			"required": ["level"],
			"properties": {
				"fix": {
					"description": "The kind of the code actions emitted by the rule",
					"anyOf": [{ "$ref": "#/definitions/FixKind" }, { "type": "null" }]
				},
				"level": {
					"description": "The severity of the emitted diagnostics by the rule",
					"allOf": [{ "$ref": "#/definitions/RulePlainConfiguration" }]
				}
			},
			"additionalProperties": false
		},
		"RuleWithNamingConventionOptions": {
			"type": "object",
			"required": ["level"],
			"properties": {
				"fix": {
					"description": "The kind of the code actions emitted by the rule",
					"anyOf": [{ "$ref": "#/definitions/FixKind" }, { "type": "null" }]
				},
				"level": {
					"description": "The severity of the emitted diagnostics by the rule",
					"allOf": [{ "$ref": "#/definitions/RulePlainConfiguration" }]
				},
				"options": {
					"description": "Rule's options",
					"allOf": [{ "$ref": "#/definitions/NamingConventionOptions" }]
				}
			},
			"additionalProperties": false
		},
		"RuleWithNoConsoleOptions": {
			"type": "object",
			"required": ["level"],
			"properties": {
				"fix": {
					"description": "The kind of the code actions emitted by the rule",
					"anyOf": [{ "$ref": "#/definitions/FixKind" }, { "type": "null" }]
				},
				"level": {
					"description": "The severity of the emitted diagnostics by the rule",
					"allOf": [{ "$ref": "#/definitions/RulePlainConfiguration" }]
				},
				"options": {
					"description": "Rule's options",
					"allOf": [{ "$ref": "#/definitions/NoConsoleOptions" }]
				}
			},
			"additionalProperties": false
		},
		"RuleWithNoDoubleEqualsOptions": {
			"type": "object",
			"required": ["level"],
			"properties": {
				"fix": {
					"description": "The kind of the code actions emitted by the rule",
					"anyOf": [{ "$ref": "#/definitions/FixKind" }, { "type": "null" }]
				},
				"level": {
					"description": "The severity of the emitted diagnostics by the rule",
					"allOf": [{ "$ref": "#/definitions/RulePlainConfiguration" }]
				},
				"options": {
					"description": "Rule's options",
					"allOf": [{ "$ref": "#/definitions/NoDoubleEqualsOptions" }]
				}
			},
			"additionalProperties": false
		},
		"RuleWithNoLabelWithoutControlOptions": {
			"type": "object",
			"required": ["level"],
			"properties": {
				"level": {
					"description": "The severity of the emitted diagnostics by the rule",
					"allOf": [{ "$ref": "#/definitions/RulePlainConfiguration" }]
				},
				"options": {
					"description": "Rule's options",
					"allOf": [{ "$ref": "#/definitions/NoLabelWithoutControlOptions" }]
				}
			},
			"additionalProperties": false
		},
		"RuleWithNoOptions": {
			"type": "object",
			"required": ["level"],
			"properties": {
				"level": {
					"description": "The severity of the emitted diagnostics by the rule",
					"allOf": [{ "$ref": "#/definitions/RulePlainConfiguration" }]
				}
			},
			"additionalProperties": false
		},
		"RuleWithNoRestrictedTypesOptions": {
			"type": "object",
			"required": ["level"],
			"properties": {
				"fix": {
					"description": "The kind of the code actions emitted by the rule",
					"anyOf": [{ "$ref": "#/definitions/FixKind" }, { "type": "null" }]
				},
				"level": {
					"description": "The severity of the emitted diagnostics by the rule",
					"allOf": [{ "$ref": "#/definitions/RulePlainConfiguration" }]
				},
				"options": {
					"description": "Rule's options",
					"allOf": [{ "$ref": "#/definitions/NoRestrictedTypesOptions" }]
				}
			},
			"additionalProperties": false
		},
		"RuleWithNoSecretsOptions": {
			"type": "object",
			"required": ["level"],
			"properties": {
				"level": {
					"description": "The severity of the emitted diagnostics by the rule",
					"allOf": [{ "$ref": "#/definitions/RulePlainConfiguration" }]
				},
				"options": {
					"description": "Rule's options",
					"allOf": [{ "$ref": "#/definitions/NoSecretsOptions" }]
				}
			},
			"additionalProperties": false
		},
		"RuleWithNoUndeclaredDependenciesOptions": {
			"type": "object",
			"required": ["level"],
			"properties": {
				"level": {
					"description": "The severity of the emitted diagnostics by the rule",
					"allOf": [{ "$ref": "#/definitions/RulePlainConfiguration" }]
				},
				"options": {
					"description": "Rule's options",
					"allOf": [{ "$ref": "#/definitions/NoUndeclaredDependenciesOptions" }]
				}
			},
			"additionalProperties": false
		},
		"RuleWithRestrictedGlobalsOptions": {
			"type": "object",
			"required": ["level"],
			"properties": {
				"level": {
					"description": "The severity of the emitted diagnostics by the rule",
					"allOf": [{ "$ref": "#/definitions/RulePlainConfiguration" }]
				},
				"options": {
					"description": "Rule's options",
					"allOf": [{ "$ref": "#/definitions/RestrictedGlobalsOptions" }]
				}
			},
			"additionalProperties": false
		},
		"RuleWithRestrictedImportsOptions": {
			"type": "object",
			"required": ["level"],
			"properties": {
				"level": {
					"description": "The severity of the emitted diagnostics by the rule",
					"allOf": [{ "$ref": "#/definitions/RulePlainConfiguration" }]
				},
				"options": {
					"description": "Rule's options",
					"allOf": [{ "$ref": "#/definitions/RestrictedImportsOptions" }]
				}
			},
			"additionalProperties": false
		},
		"RuleWithUndeclaredVariablesOptions": {
			"type": "object",
			"required": ["level"],
			"properties": {
				"level": {
					"description": "The severity of the emitted diagnostics by the rule",
					"allOf": [{ "$ref": "#/definitions/RulePlainConfiguration" }]
				},
				"options": {
					"description": "Rule's options",
					"allOf": [{ "$ref": "#/definitions/UndeclaredVariablesOptions" }]
				}
			},
			"additionalProperties": false
		},
		"RuleWithUseComponentExportOnlyModulesOptions": {
			"type": "object",
			"required": ["level"],
			"properties": {
				"level": {
					"description": "The severity of the emitted diagnostics by the rule",
					"allOf": [{ "$ref": "#/definitions/RulePlainConfiguration" }]
				},
				"options": {
					"description": "Rule's options",
					"allOf": [
						{ "$ref": "#/definitions/UseComponentExportOnlyModulesOptions" }
					]
				}
			},
			"additionalProperties": false
		},
		"RuleWithUseExhaustiveDependenciesOptions": {
			"type": "object",
			"required": ["level"],
			"properties": {
				"level": {
					"description": "The severity of the emitted diagnostics by the rule",
					"allOf": [{ "$ref": "#/definitions/RulePlainConfiguration" }]
				},
				"options": {
					"description": "Rule's options",
					"allOf": [
						{ "$ref": "#/definitions/UseExhaustiveDependenciesOptions" }
					]
				}
			},
			"additionalProperties": false
		},
		"RuleWithUseImportExtensionsOptions": {
			"type": "object",
			"required": ["level"],
			"properties": {
				"fix": {
					"description": "The kind of the code actions emitted by the rule",
					"anyOf": [{ "$ref": "#/definitions/FixKind" }, { "type": "null" }]
				},
				"level": {
					"description": "The severity of the emitted diagnostics by the rule",
					"allOf": [{ "$ref": "#/definitions/RulePlainConfiguration" }]
				},
				"options": {
					"description": "Rule's options",
					"allOf": [{ "$ref": "#/definitions/UseImportExtensionsOptions" }]
				}
			},
			"additionalProperties": false
		},
		"RuleWithUseSelfClosingElementsOptions": {
			"type": "object",
			"required": ["level"],
			"properties": {
				"fix": {
					"description": "The kind of the code actions emitted by the rule",
					"anyOf": [{ "$ref": "#/definitions/FixKind" }, { "type": "null" }]
				},
				"level": {
					"description": "The severity of the emitted diagnostics by the rule",
					"allOf": [{ "$ref": "#/definitions/RulePlainConfiguration" }]
				},
				"options": {
					"description": "Rule's options",
					"allOf": [{ "$ref": "#/definitions/UseSelfClosingElementsOptions" }]
				}
			},
			"additionalProperties": false
		},
		"RuleWithUseValidAutocompleteOptions": {
			"type": "object",
			"required": ["level"],
			"properties": {
				"level": {
					"description": "The severity of the emitted diagnostics by the rule",
					"allOf": [{ "$ref": "#/definitions/RulePlainConfiguration" }]
				},
				"options": {
					"description": "Rule's options",
					"allOf": [{ "$ref": "#/definitions/UseValidAutocompleteOptions" }]
				}
			},
			"additionalProperties": false
		},
		"RuleWithUtilityClassSortingOptions": {
			"type": "object",
			"required": ["level"],
			"properties": {
				"fix": {
					"description": "The kind of the code actions emitted by the rule",
					"anyOf": [{ "$ref": "#/definitions/FixKind" }, { "type": "null" }]
				},
				"level": {
					"description": "The severity of the emitted diagnostics by the rule",
					"allOf": [{ "$ref": "#/definitions/RulePlainConfiguration" }]
				},
				"options": {
					"description": "Rule's options",
					"allOf": [{ "$ref": "#/definitions/UtilityClassSortingOptions" }]
				}
			},
			"additionalProperties": false
		},
		"RuleWithValidAriaRoleOptions": {
			"type": "object",
			"required": ["level"],
			"properties": {
				"fix": {
					"description": "The kind of the code actions emitted by the rule",
					"anyOf": [{ "$ref": "#/definitions/FixKind" }, { "type": "null" }]
				},
				"level": {
					"description": "The severity of the emitted diagnostics by the rule",
					"allOf": [{ "$ref": "#/definitions/RulePlainConfiguration" }]
				},
				"options": {
					"description": "Rule's options",
					"allOf": [{ "$ref": "#/definitions/ValidAriaRoleOptions" }]
				}
			},
			"additionalProperties": false
		},
		"Rules": {
			"type": "object",
			"properties": {
				"a11y": {
					"anyOf": [{ "$ref": "#/definitions/A11y" }, { "type": "null" }]
				},
				"all": {
					"description": "It enables ALL rules. The rules that belong to `nursery` won't be enabled.",
					"type": ["boolean", "null"]
				},
				"complexity": {
					"anyOf": [{ "$ref": "#/definitions/Complexity" }, { "type": "null" }]
				},
				"correctness": {
					"anyOf": [{ "$ref": "#/definitions/Correctness" }, { "type": "null" }]
				},
				"nursery": {
					"anyOf": [{ "$ref": "#/definitions/Nursery" }, { "type": "null" }]
				},
				"performance": {
					"anyOf": [{ "$ref": "#/definitions/Performance" }, { "type": "null" }]
				},
				"recommended": {
					"description": "It enables the lint rules recommended by Biome. `true` by default.",
					"type": ["boolean", "null"]
				},
				"security": {
					"anyOf": [{ "$ref": "#/definitions/Security" }, { "type": "null" }]
				},
				"style": {
					"anyOf": [{ "$ref": "#/definitions/Style" }, { "type": "null" }]
				},
				"suspicious": {
					"anyOf": [{ "$ref": "#/definitions/Suspicious" }, { "type": "null" }]
				}
			},
			"additionalProperties": false
		},
		"Scope": { "type": "string", "enum": ["any", "global"] },
		"Security": {
			"description": "A list of rules that belong to this group",
			"type": "object",
			"properties": {
				"all": {
					"description": "It enables ALL rules for this group.",
					"type": ["boolean", "null"]
				},
				"noDangerouslySetInnerHtml": {
					"description": "Prevent the usage of dangerous JSX props",
					"anyOf": [
						{ "$ref": "#/definitions/RuleConfiguration" },
						{ "type": "null" }
					]
				},
				"noDangerouslySetInnerHtmlWithChildren": {
					"description": "Report when a DOM element or a component uses both children and dangerouslySetInnerHTML prop.",
					"anyOf": [
						{ "$ref": "#/definitions/RuleConfiguration" },
						{ "type": "null" }
					]
				},
				"noGlobalEval": {
					"description": "Disallow the use of global eval().",
					"anyOf": [
						{ "$ref": "#/definitions/RuleConfiguration" },
						{ "type": "null" }
					]
				},
				"recommended": {
					"description": "It enables the recommended rules for this group",
					"type": ["boolean", "null"]
				}
			},
			"additionalProperties": false
		},
		"Selector": {
			"type": "object",
			"properties": {
				"kind": {
					"description": "Declaration kind",
					"allOf": [{ "$ref": "#/definitions/Kind" }]
				},
				"modifiers": {
					"description": "Modifiers used on the declaration",
					"allOf": [{ "$ref": "#/definitions/Modifiers" }]
				},
				"scope": {
					"description": "Scope of the declaration",
					"allOf": [{ "$ref": "#/definitions/Scope" }]
				}
			},
			"additionalProperties": false
		},
		"Semicolons": { "type": "string", "enum": ["always", "asNeeded"] },
		"Source": {
			"description": "A list of rules that belong to this group",
			"type": "object",
			"properties": {
				"organizeImports": {
					"description": "Provides a whole-source code action to sort the imports in the file using import groups and natural ordering.",
					"anyOf": [
						{ "$ref": "#/definitions/RuleAssistConfiguration_for_Options" },
						{ "type": "null" }
					]
				},
				"useSortedAttributes": {
					"description": "Enforce attribute sorting in JSX elements.",
					"anyOf": [
						{ "$ref": "#/definitions/RuleAssistConfiguration_for_Null" },
						{ "type": "null" }
					]
				},
				"useSortedKeys": {
					"description": "Sorts the keys of a JSON object in natural order",
					"anyOf": [
						{ "$ref": "#/definitions/RuleAssistConfiguration_for_Null" },
						{ "type": "null" }
					]
				}
			},
			"additionalProperties": false
		},
		"StableHookResult": {
			"oneOf": [
				{
					"description": "Whether the hook has a stable result.",
					"type": "boolean"
				},
				{
					"description": "Used to indicate the hook returns an array and some of its indices have stable identities.",
					"type": "array",
					"items": {
						"type": "integer",
						"format": "uint8",
						"maximum": 255.0,
						"minimum": 0.0
					},
					"minItems": 1
				}
			]
		},
		"Style": {
			"description": "A list of rules that belong to this group",
			"type": "object",
			"properties": {
				"all": {
					"description": "It enables ALL rules for this group.",
					"type": ["boolean", "null"]
				},
				"noArguments": {
					"description": "Disallow the use of arguments.",
					"anyOf": [
						{ "$ref": "#/definitions/RuleConfiguration" },
						{ "type": "null" }
					]
				},
				"noCommaOperator": {
					"description": "Disallow comma operator.",
					"anyOf": [
						{ "$ref": "#/definitions/RuleConfiguration" },
						{ "type": "null" }
					]
				},
				"noDefaultExport": {
					"description": "Disallow default exports.",
					"anyOf": [
						{ "$ref": "#/definitions/RuleConfiguration" },
						{ "type": "null" }
					]
				},
				"noDoneCallback": {
					"description": "Disallow using a callback in asynchronous tests and hooks.",
					"anyOf": [
						{ "$ref": "#/definitions/RuleConfiguration" },
						{ "type": "null" }
					]
				},
				"noImplicitBoolean": {
					"description": "Disallow implicit true values on JSX boolean attributes",
					"anyOf": [
						{ "$ref": "#/definitions/RuleFixConfiguration" },
						{ "type": "null" }
					]
				},
				"noInferrableTypes": {
					"description": "Disallow type annotations for variables, parameters, and class properties initialized with a literal expression.",
					"anyOf": [
						{ "$ref": "#/definitions/RuleFixConfiguration" },
						{ "type": "null" }
					]
				},
				"noNamespace": {
					"description": "Disallow the use of TypeScript's namespaces.",
					"anyOf": [
						{ "$ref": "#/definitions/RuleConfiguration" },
						{ "type": "null" }
					]
				},
				"noNamespaceImport": {
					"description": "Disallow the use of namespace imports.",
					"anyOf": [
						{ "$ref": "#/definitions/RuleConfiguration" },
						{ "type": "null" }
					]
				},
				"noNegationElse": {
					"description": "Disallow negation in the condition of an if statement if it has an else clause.",
					"anyOf": [
						{ "$ref": "#/definitions/RuleFixConfiguration" },
						{ "type": "null" }
					]
				},
				"noNonNullAssertion": {
					"description": "Disallow non-null assertions using the ! postfix operator.",
					"anyOf": [
						{ "$ref": "#/definitions/RuleFixConfiguration" },
						{ "type": "null" }
					]
				},
				"noParameterAssign": {
					"description": "Disallow reassigning function parameters.",
					"anyOf": [
						{ "$ref": "#/definitions/RuleConfiguration" },
						{ "type": "null" }
					]
				},
				"noParameterProperties": {
					"description": "Disallow the use of parameter properties in class constructors.",
					"anyOf": [
						{ "$ref": "#/definitions/RuleConfiguration" },
						{ "type": "null" }
					]
				},
				"noRestrictedGlobals": {
					"description": "This rule allows you to specify global variable names that you don’t want to use in your application.",
					"anyOf": [
						{ "$ref": "#/definitions/RestrictedGlobalsConfiguration" },
						{ "type": "null" }
					]
				},
				"noShoutyConstants": {
					"description": "Disallow the use of constants which its value is the upper-case version of its name.",
					"anyOf": [
						{ "$ref": "#/definitions/RuleFixConfiguration" },
						{ "type": "null" }
					]
				},
				"noUnusedTemplateLiteral": {
					"description": "Disallow template literals if interpolation and special-character handling are not needed",
					"anyOf": [
						{ "$ref": "#/definitions/RuleFixConfiguration" },
						{ "type": "null" }
					]
				},
				"noUselessElse": {
					"description": "Disallow else block when the if block breaks early.",
					"anyOf": [
						{ "$ref": "#/definitions/RuleFixConfiguration" },
						{ "type": "null" }
					]
				},
				"noVar": {
					"description": "Disallow the use of var",
					"anyOf": [
						{ "$ref": "#/definitions/RuleFixConfiguration" },
						{ "type": "null" }
					]
				},
				"noYodaExpression": {
					"description": "Disallow the use of yoda expressions.",
					"anyOf": [
						{ "$ref": "#/definitions/RuleFixConfiguration" },
						{ "type": "null" }
					]
				},
				"recommended": {
					"description": "It enables the recommended rules for this group",
					"type": ["boolean", "null"]
				},
				"useAsConstAssertion": {
					"description": "Enforce the use of as const over literal type and type annotation.",
					"anyOf": [
						{ "$ref": "#/definitions/RuleFixConfiguration" },
						{ "type": "null" }
					]
				},
				"useBlockStatements": {
					"description": "Requires following curly brace conventions.",
					"anyOf": [
						{ "$ref": "#/definitions/RuleFixConfiguration" },
						{ "type": "null" }
					]
				},
				"useCollapsedElseIf": {
					"description": "Enforce using else if instead of nested if in else clauses.",
					"anyOf": [
						{ "$ref": "#/definitions/RuleFixConfiguration" },
						{ "type": "null" }
					]
				},
				"useConsistentArrayType": {
					"description": "Require consistently using either T\\[] or Array\\<T>",
					"anyOf": [
						{ "$ref": "#/definitions/ConsistentArrayTypeConfiguration" },
						{ "type": "null" }
					]
				},
				"useConsistentBuiltinInstantiation": {
					"description": "Enforce the use of new for all builtins, except String, Number and Boolean.",
					"anyOf": [
						{ "$ref": "#/definitions/RuleFixConfiguration" },
						{ "type": "null" }
					]
				},
				"useConst": {
					"description": "Require const declarations for variables that are only assigned once.",
					"anyOf": [
						{ "$ref": "#/definitions/RuleFixConfiguration" },
						{ "type": "null" }
					]
				},
				"useDefaultParameterLast": {
					"description": "Enforce default function parameters and optional function parameters to be last.",
					"anyOf": [
						{ "$ref": "#/definitions/RuleFixConfiguration" },
						{ "type": "null" }
					]
				},
				"useDefaultSwitchClause": {
					"description": "Require the default clause in switch statements.",
					"anyOf": [
						{ "$ref": "#/definitions/RuleConfiguration" },
						{ "type": "null" }
					]
				},
				"useEnumInitializers": {
					"description": "Require that each enum member value be explicitly initialized.",
					"anyOf": [
						{ "$ref": "#/definitions/RuleFixConfiguration" },
						{ "type": "null" }
					]
				},
				"useExplicitLengthCheck": {
					"description": "Enforce explicitly comparing the length, size, byteLength or byteOffset property of a value.",
					"anyOf": [
						{ "$ref": "#/definitions/RuleFixConfiguration" },
						{ "type": "null" }
					]
				},
				"useExponentiationOperator": {
					"description": "Disallow the use of Math.pow in favor of the ** operator.",
					"anyOf": [
						{ "$ref": "#/definitions/RuleFixConfiguration" },
						{ "type": "null" }
					]
				},
				"useExportType": {
					"description": "Promotes the use of export type for types.",
					"anyOf": [
						{ "$ref": "#/definitions/RuleFixConfiguration" },
						{ "type": "null" }
					]
				},
				"useFilenamingConvention": {
					"description": "Enforce naming conventions for JavaScript and TypeScript filenames.",
					"anyOf": [
						{ "$ref": "#/definitions/FilenamingConventionConfiguration" },
						{ "type": "null" }
					]
				},
				"useForOf": {
					"description": "This rule recommends a for-of loop when in a for loop, the index used to extract an item from the iterated array.",
					"anyOf": [
						{ "$ref": "#/definitions/RuleConfiguration" },
						{ "type": "null" }
					]
				},
				"useFragmentSyntax": {
					"description": "This rule enforces the use of \\<>...\\</> over \\<Fragment>...\\</Fragment>.",
					"anyOf": [
						{ "$ref": "#/definitions/RuleFixConfiguration" },
						{ "type": "null" }
					]
				},
				"useImportType": {
					"description": "Promotes the use of import type for types.",
					"anyOf": [
						{ "$ref": "#/definitions/RuleFixConfiguration" },
						{ "type": "null" }
					]
				},
				"useLiteralEnumMembers": {
					"description": "Require all enum members to be literal values.",
					"anyOf": [
						{ "$ref": "#/definitions/RuleConfiguration" },
						{ "type": "null" }
					]
				},
				"useNamingConvention": {
					"description": "Enforce naming conventions for everything across a codebase.",
					"anyOf": [
						{ "$ref": "#/definitions/NamingConventionConfiguration" },
						{ "type": "null" }
					]
				},
				"useNodeAssertStrict": {
					"description": "Promotes the usage of node:assert/strict over node:assert.",
					"anyOf": [
						{ "$ref": "#/definitions/RuleFixConfiguration" },
						{ "type": "null" }
					]
				},
				"useNodejsImportProtocol": {
					"description": "Enforces using the node: protocol for Node.js builtin modules.",
					"anyOf": [
						{ "$ref": "#/definitions/RuleFixConfiguration" },
						{ "type": "null" }
					]
				},
				"useNumberNamespace": {
					"description": "Use the Number properties instead of global ones.",
					"anyOf": [
						{ "$ref": "#/definitions/RuleFixConfiguration" },
						{ "type": "null" }
					]
				},
				"useNumericLiterals": {
					"description": "Disallow parseInt() and Number.parseInt() in favor of binary, octal, and hexadecimal literals",
					"anyOf": [
						{ "$ref": "#/definitions/RuleFixConfiguration" },
						{ "type": "null" }
					]
				},
				"useSelfClosingElements": {
					"description": "Prevent extra closing tags for components without children",
					"anyOf": [
						{ "$ref": "#/definitions/UseSelfClosingElementsConfiguration" },
						{ "type": "null" }
					]
				},
				"useShorthandArrayType": {
					"description": "When expressing array types, this rule promotes the usage of T\\[] shorthand instead of Array\\<T>.",
					"anyOf": [
						{ "$ref": "#/definitions/RuleFixConfiguration" },
						{ "type": "null" }
					]
				},
				"useShorthandAssign": {
					"description": "Require assignment operator shorthand where possible.",
					"anyOf": [
						{ "$ref": "#/definitions/RuleFixConfiguration" },
						{ "type": "null" }
					]
				},
				"useShorthandFunctionType": {
					"description": "Enforce using function types instead of object type with call signatures.",
					"anyOf": [
						{ "$ref": "#/definitions/RuleFixConfiguration" },
						{ "type": "null" }
					]
				},
				"useSingleCaseStatement": {
					"description": "Enforces switch clauses have a single statement, emits a quick fix wrapping the statements in a block.",
					"anyOf": [
						{ "$ref": "#/definitions/RuleFixConfiguration" },
						{ "type": "null" }
					]
				},
				"useSingleVarDeclarator": {
					"description": "Disallow multiple variable declarations in the same variable statement",
					"anyOf": [
						{ "$ref": "#/definitions/RuleFixConfiguration" },
						{ "type": "null" }
					]
				},
				"useTemplate": {
					"description": "Prefer template literals over string concatenation.",
					"anyOf": [
						{ "$ref": "#/definitions/RuleFixConfiguration" },
						{ "type": "null" }
					]
				},
				"useThrowNewError": {
					"description": "Require new when throwing an error.",
					"anyOf": [
						{ "$ref": "#/definitions/RuleFixConfiguration" },
						{ "type": "null" }
					]
				},
				"useThrowOnlyError": {
					"description": "Disallow throwing non-Error values.",
					"anyOf": [
						{ "$ref": "#/definitions/RuleConfiguration" },
						{ "type": "null" }
					]
				},
				"useWhile": {
					"description": "Enforce the use of while loops instead of for loops when the initializer and update expressions are not needed.",
					"anyOf": [
						{ "$ref": "#/definitions/RuleFixConfiguration" },
						{ "type": "null" }
					]
				}
			},
			"additionalProperties": false
		},
		"SuggestedExtensionMapping": {
			"type": "object",
			"properties": {
				"component": {
					"description": "Extension that should be used for component file imports",
					"default": "",
					"type": "string"
				},
				"module": {
					"description": "Extension that should be used for module imports",
					"default": "",
					"type": "string"
				}
			},
			"additionalProperties": false
		},
		"Suspicious": {
			"description": "A list of rules that belong to this group",
			"type": "object",
			"properties": {
				"all": {
					"description": "It enables ALL rules for this group.",
					"type": ["boolean", "null"]
				},
				"noApproximativeNumericConstant": {
					"description": "Use standard constants instead of approximated literals.",
					"anyOf": [
						{ "$ref": "#/definitions/RuleFixConfiguration" },
						{ "type": "null" }
					]
				},
				"noArrayIndexKey": {
					"description": "Discourage the usage of Array index in keys.",
					"anyOf": [
						{ "$ref": "#/definitions/RuleConfiguration" },
						{ "type": "null" }
					]
				},
				"noAssignInExpressions": {
					"description": "Disallow assignments in expressions.",
					"anyOf": [
						{ "$ref": "#/definitions/RuleConfiguration" },
						{ "type": "null" }
					]
				},
				"noAsyncPromiseExecutor": {
					"description": "Disallows using an async function as a Promise executor.",
					"anyOf": [
						{ "$ref": "#/definitions/RuleConfiguration" },
						{ "type": "null" }
					]
				},
				"noCatchAssign": {
					"description": "Disallow reassigning exceptions in catch clauses.",
					"anyOf": [
						{ "$ref": "#/definitions/RuleConfiguration" },
						{ "type": "null" }
					]
				},
				"noClassAssign": {
					"description": "Disallow reassigning class members.",
					"anyOf": [
						{ "$ref": "#/definitions/RuleConfiguration" },
						{ "type": "null" }
					]
				},
				"noCommentText": {
					"description": "Prevent comments from being inserted as text nodes",
					"anyOf": [
						{ "$ref": "#/definitions/RuleFixConfiguration" },
						{ "type": "null" }
					]
				},
				"noCompareNegZero": {
					"description": "Disallow comparing against -0",
					"anyOf": [
						{ "$ref": "#/definitions/RuleFixConfiguration" },
						{ "type": "null" }
					]
				},
				"noConfusingLabels": {
					"description": "Disallow labeled statements that are not loops.",
					"anyOf": [
						{ "$ref": "#/definitions/RuleConfiguration" },
						{ "type": "null" }
					]
				},
				"noConfusingVoidType": {
					"description": "Disallow void type outside of generic or return types.",
					"anyOf": [
						{ "$ref": "#/definitions/RuleFixConfiguration" },
						{ "type": "null" }
					]
				},
				"noConsole": {
					"description": "Disallow the use of console.",
					"anyOf": [
						{ "$ref": "#/definitions/NoConsoleConfiguration" },
						{ "type": "null" }
					]
				},
				"noConsoleLog": {
					"description": "Disallow the use of console.log",
					"anyOf": [
						{ "$ref": "#/definitions/RuleFixConfiguration" },
						{ "type": "null" }
					]
				},
				"noConstEnum": {
					"description": "Disallow TypeScript const enum",
					"anyOf": [
						{ "$ref": "#/definitions/RuleFixConfiguration" },
						{ "type": "null" }
					]
				},
				"noControlCharactersInRegex": {
					"description": "Prevents from having control characters and some escape sequences that match control characters in regular expressions.",
					"anyOf": [
						{ "$ref": "#/definitions/RuleConfiguration" },
						{ "type": "null" }
					]
				},
				"noDebugger": {
					"description": "Disallow the use of debugger",
					"anyOf": [
						{ "$ref": "#/definitions/RuleFixConfiguration" },
						{ "type": "null" }
					]
				},
				"noDoubleEquals": {
					"description": "Require the use of === and !==.",
					"anyOf": [
						{ "$ref": "#/definitions/NoDoubleEqualsConfiguration" },
						{ "type": "null" }
					]
				},
				"noDuplicateAtImportRules": {
					"description": "Disallow duplicate @import rules.",
					"anyOf": [
						{ "$ref": "#/definitions/RuleConfiguration" },
						{ "type": "null" }
					]
				},
				"noDuplicateCase": {
					"description": "Disallow duplicate case labels.",
					"anyOf": [
						{ "$ref": "#/definitions/RuleConfiguration" },
						{ "type": "null" }
					]
				},
				"noDuplicateClassMembers": {
					"description": "Disallow duplicate class members.",
					"anyOf": [
						{ "$ref": "#/definitions/RuleConfiguration" },
						{ "type": "null" }
					]
				},
				"noDuplicateFontNames": {
					"description": "Disallow duplicate names within font families.",
					"anyOf": [
						{ "$ref": "#/definitions/RuleConfiguration" },
						{ "type": "null" }
					]
				},
				"noDuplicateJsxProps": {
					"description": "Prevents JSX properties to be assigned multiple times.",
					"anyOf": [
						{ "$ref": "#/definitions/RuleConfiguration" },
						{ "type": "null" }
					]
				},
				"noDuplicateObjectKeys": {
					"description": "Disallow two keys with the same name inside objects.",
					"anyOf": [
						{ "$ref": "#/definitions/RuleConfiguration" },
						{ "type": "null" }
					]
				},
				"noDuplicateParameters": {
					"description": "Disallow duplicate function parameter name.",
					"anyOf": [
						{ "$ref": "#/definitions/RuleConfiguration" },
						{ "type": "null" }
					]
				},
				"noDuplicateSelectorsKeyframeBlock": {
					"description": "Disallow duplicate selectors within keyframe blocks.",
					"anyOf": [
						{ "$ref": "#/definitions/RuleConfiguration" },
						{ "type": "null" }
					]
				},
				"noDuplicateTestHooks": {
					"description": "A describe block should not contain duplicate hooks.",
					"anyOf": [
						{ "$ref": "#/definitions/RuleConfiguration" },
						{ "type": "null" }
					]
				},
				"noEmptyBlock": {
					"description": "Disallow CSS empty blocks.",
					"anyOf": [
						{ "$ref": "#/definitions/RuleConfiguration" },
						{ "type": "null" }
					]
				},
				"noEmptyBlockStatements": {
					"description": "Disallow empty block statements and static blocks.",
					"anyOf": [
						{ "$ref": "#/definitions/RuleConfiguration" },
						{ "type": "null" }
					]
				},
				"noEmptyInterface": {
					"description": "Disallow the declaration of empty interfaces.",
					"anyOf": [
						{ "$ref": "#/definitions/RuleFixConfiguration" },
						{ "type": "null" }
					]
				},
				"noEvolvingTypes": {
					"description": "Disallow variables from evolving into any type through reassignments.",
					"anyOf": [
						{ "$ref": "#/definitions/RuleConfiguration" },
						{ "type": "null" }
					]
				},
				"noExplicitAny": {
					"description": "Disallow the any type usage.",
					"anyOf": [
						{ "$ref": "#/definitions/RuleConfiguration" },
						{ "type": "null" }
					]
				},
				"noExportsInTest": {
					"description": "Disallow using export or module.exports in files containing tests",
					"anyOf": [
						{ "$ref": "#/definitions/RuleConfiguration" },
						{ "type": "null" }
					]
				},
				"noExtraNonNullAssertion": {
					"description": "Prevents the wrong usage of the non-null assertion operator (!) in TypeScript files.",
					"anyOf": [
						{ "$ref": "#/definitions/RuleFixConfiguration" },
						{ "type": "null" }
					]
				},
				"noFallthroughSwitchClause": {
					"description": "Disallow fallthrough of switch clauses.",
					"anyOf": [
						{ "$ref": "#/definitions/RuleConfiguration" },
						{ "type": "null" }
					]
				},
				"noFocusedTests": {
					"description": "Disallow focused tests.",
					"anyOf": [
						{ "$ref": "#/definitions/RuleFixConfiguration" },
						{ "type": "null" }
					]
				},
				"noFunctionAssign": {
					"description": "Disallow reassigning function declarations.",
					"anyOf": [
						{ "$ref": "#/definitions/RuleConfiguration" },
						{ "type": "null" }
					]
				},
				"noGlobalAssign": {
					"description": "Disallow assignments to native objects and read-only global variables.",
					"anyOf": [
						{ "$ref": "#/definitions/RuleConfiguration" },
						{ "type": "null" }
					]
				},
				"noGlobalIsFinite": {
					"description": "Use Number.isFinite instead of global isFinite.",
					"anyOf": [
						{ "$ref": "#/definitions/RuleFixConfiguration" },
						{ "type": "null" }
					]
				},
				"noGlobalIsNan": {
					"description": "Use Number.isNaN instead of global isNaN.",
					"anyOf": [
						{ "$ref": "#/definitions/RuleFixConfiguration" },
						{ "type": "null" }
					]
				},
				"noImplicitAnyLet": {
					"description": "Disallow use of implicit any type on variable declarations.",
					"anyOf": [
						{ "$ref": "#/definitions/RuleConfiguration" },
						{ "type": "null" }
					]
				},
				"noImportAssign": {
					"description": "Disallow assigning to imported bindings",
					"anyOf": [
						{ "$ref": "#/definitions/RuleConfiguration" },
						{ "type": "null" }
					]
				},
				"noImportantInKeyframe": {
					"description": "Disallow invalid !important within keyframe declarations",
					"anyOf": [
						{ "$ref": "#/definitions/RuleConfiguration" },
						{ "type": "null" }
					]
				},
				"noLabelVar": {
					"description": "Disallow labels that share a name with a variable",
					"anyOf": [
						{ "$ref": "#/definitions/RuleConfiguration" },
						{ "type": "null" }
					]
				},
				"noMisleadingCharacterClass": {
					"description": "Disallow characters made with multiple code points in character class syntax.",
					"anyOf": [
						{ "$ref": "#/definitions/RuleFixConfiguration" },
						{ "type": "null" }
					]
				},
				"noMisleadingInstantiator": {
					"description": "Enforce proper usage of new and constructor.",
					"anyOf": [
						{ "$ref": "#/definitions/RuleConfiguration" },
						{ "type": "null" }
					]
				},
				"noMisplacedAssertion": {
					"description": "Checks that the assertion function, for example expect, is placed inside an it() function call.",
					"anyOf": [
						{ "$ref": "#/definitions/RuleConfiguration" },
						{ "type": "null" }
					]
				},
				"noMisrefactoredShorthandAssign": {
					"description": "Disallow shorthand assign when variable appears on both sides.",
					"anyOf": [
						{ "$ref": "#/definitions/RuleFixConfiguration" },
						{ "type": "null" }
					]
				},
				"noPrototypeBuiltins": {
					"description": "Disallow direct use of Object.prototype builtins.",
					"anyOf": [
						{ "$ref": "#/definitions/RuleFixConfiguration" },
						{ "type": "null" }
					]
				},
				"noReactSpecificProps": {
					"description": "Prevents React-specific JSX properties from being used.",
					"anyOf": [
						{ "$ref": "#/definitions/RuleFixConfiguration" },
						{ "type": "null" }
					]
				},
				"noRedeclare": {
					"description": "Disallow variable, function, class, and type redeclarations in the same scope.",
					"anyOf": [
						{ "$ref": "#/definitions/RuleConfiguration" },
						{ "type": "null" }
					]
				},
				"noRedundantUseStrict": {
					"description": "Prevents from having redundant \"use strict\".",
					"anyOf": [
						{ "$ref": "#/definitions/RuleFixConfiguration" },
						{ "type": "null" }
					]
				},
				"noSelfCompare": {
					"description": "Disallow comparisons where both sides are exactly the same.",
					"anyOf": [
						{ "$ref": "#/definitions/RuleConfiguration" },
						{ "type": "null" }
					]
				},
				"noShadowRestrictedNames": {
					"description": "Disallow identifiers from shadowing restricted names.",
					"anyOf": [
						{ "$ref": "#/definitions/RuleConfiguration" },
						{ "type": "null" }
					]
				},
				"noShorthandPropertyOverrides": {
					"description": "Disallow shorthand properties that override related longhand properties.",
					"anyOf": [
						{ "$ref": "#/definitions/RuleConfiguration" },
						{ "type": "null" }
					]
				},
				"noSkippedTests": {
					"description": "Disallow disabled tests.",
					"anyOf": [
						{ "$ref": "#/definitions/RuleFixConfiguration" },
						{ "type": "null" }
					]
				},
				"noSparseArray": {
					"description": "Disallow sparse arrays",
					"anyOf": [
						{ "$ref": "#/definitions/RuleFixConfiguration" },
						{ "type": "null" }
					]
				},
				"noSuspiciousSemicolonInJsx": {
					"description": "It detects possible \"wrong\" semicolons inside JSX elements.",
					"anyOf": [
						{ "$ref": "#/definitions/RuleConfiguration" },
						{ "type": "null" }
					]
				},
				"noThenProperty": {
					"description": "Disallow then property.",
					"anyOf": [
						{ "$ref": "#/definitions/RuleConfiguration" },
						{ "type": "null" }
					]
				},
				"noUnsafeDeclarationMerging": {
					"description": "Disallow unsafe declaration merging between interfaces and classes.",
					"anyOf": [
						{ "$ref": "#/definitions/RuleConfiguration" },
						{ "type": "null" }
					]
				},
				"noUnsafeNegation": {
					"description": "Disallow using unsafe negation.",
					"anyOf": [
						{ "$ref": "#/definitions/RuleFixConfiguration" },
						{ "type": "null" }
					]
				},
				"recommended": {
					"description": "It enables the recommended rules for this group",
					"type": ["boolean", "null"]
				},
				"useAwait": {
					"description": "Ensure async functions utilize await.",
					"anyOf": [
						{ "$ref": "#/definitions/RuleConfiguration" },
						{ "type": "null" }
					]
				},
				"useDefaultSwitchClauseLast": {
					"description": "Enforce default clauses in switch statements to be last",
					"anyOf": [
						{ "$ref": "#/definitions/RuleConfiguration" },
						{ "type": "null" }
					]
				},
				"useErrorMessage": {
					"description": "Enforce passing a message value when creating a built-in error.",
					"anyOf": [
						{ "$ref": "#/definitions/RuleConfiguration" },
						{ "type": "null" }
					]
				},
				"useGetterReturn": {
					"description": "Enforce get methods to always return a value.",
					"anyOf": [
						{ "$ref": "#/definitions/RuleConfiguration" },
						{ "type": "null" }
					]
				},
				"useIsArray": {
					"description": "Use Array.isArray() instead of instanceof Array.",
					"anyOf": [
						{ "$ref": "#/definitions/RuleFixConfiguration" },
						{ "type": "null" }
					]
				},
				"useNamespaceKeyword": {
					"description": "Require using the namespace keyword over the module keyword to declare TypeScript namespaces.",
					"anyOf": [
						{ "$ref": "#/definitions/RuleFixConfiguration" },
						{ "type": "null" }
					]
				},
				"useNumberToFixedDigitsArgument": {
					"description": "Enforce using the digits argument with Number#toFixed().",
					"anyOf": [
						{ "$ref": "#/definitions/RuleFixConfiguration" },
						{ "type": "null" }
					]
				},
				"useValidTypeof": {
					"description": "This rule checks that the result of a `typeof' expression is compared to a valid value.",
					"anyOf": [
						{ "$ref": "#/definitions/RuleFixConfiguration" },
						{ "type": "null" }
					]
				}
			},
			"additionalProperties": false
		},
		"TrailingCommas": {
			"description": "Print trailing commas wherever possible in multi-line comma-separated syntactic structures.",
			"oneOf": [
				{
					"description": "Trailing commas wherever possible (including function parameters and calls).",
					"type": "string",
					"enum": ["all"]
				},
				{
					"description": "Trailing commas where valid in ES5 (objects, arrays, etc.). No trailing commas in type parameters in TypeScript.",
					"type": "string",
					"enum": ["es5"]
				},
				{
					"description": "No trailing commas.",
					"type": "string",
					"enum": ["none"]
				}
			]
		},
		"TrailingCommas2": {
			"oneOf": [
				{
					"description": "The formatter will remove the trailing commas",
					"type": "string",
					"enum": ["none"]
				},
				{
					"description": "The trailing commas are allowed and advised",
					"type": "string",
					"enum": ["all"]
				}
			]
		},
		"UndeclaredVariablesConfiguration": {
			"anyOf": [
				{ "$ref": "#/definitions/RulePlainConfiguration" },
				{ "$ref": "#/definitions/RuleWithUndeclaredVariablesOptions" }
			]
		},
		"UndeclaredVariablesOptions": {
			"type": "object",
			"properties": {
				"checkTypes": {
					"description": "Check undeclared types.",
					"default": true,
					"type": "boolean"
				}
			}
		},
		"UseComponentExportOnlyModulesConfiguration": {
			"anyOf": [
				{ "$ref": "#/definitions/RulePlainConfiguration" },
				{ "$ref": "#/definitions/RuleWithUseComponentExportOnlyModulesOptions" }
			]
		},
		"UseComponentExportOnlyModulesOptions": {
			"type": "object",
			"properties": {
				"allowConstantExport": {
					"description": "Allows the export of constants. This option is for environments that support it, such as [Vite](https://vitejs.dev/)",
					"default": false,
					"type": "boolean"
				},
				"allowExportNames": {
					"description": "A list of names that can be additionally exported from the module This option is for exports that do not hinder [React Fast Refresh](https://github.com/facebook/react/tree/main/packages/react-refresh), such as [`meta` in Remix](https://remix.run/docs/en/main/route/meta)",
					"type": "array",
					"items": { "type": "string" }
				}
			},
			"additionalProperties": false
		},
		"UseExhaustiveDependenciesConfiguration": {
			"anyOf": [
				{ "$ref": "#/definitions/RulePlainConfiguration" },
				{ "$ref": "#/definitions/RuleWithUseExhaustiveDependenciesOptions" }
			]
		},
		"UseExhaustiveDependenciesOptions": {
			"description": "Options for the rule `useExhaustiveDependencies`",
			"type": "object",
			"properties": {
				"hooks": {
					"description": "List of hooks of which the dependencies should be validated.",
					"default": [],
					"type": "array",
					"items": { "$ref": "#/definitions/Hook" }
				},
				"reportMissingDependenciesArray": {
					"description": "Whether to report an error when a hook has no dependencies array.",
					"default": false,
					"type": "boolean"
				},
				"reportUnnecessaryDependencies": {
					"description": "Whether to report an error when a dependency is listed in the dependencies array but isn't used. Defaults to true.",
					"default": true,
					"type": "boolean"
				}
			},
			"additionalProperties": false
		},
		"UseImportExtensionsConfiguration": {
			"anyOf": [
				{ "$ref": "#/definitions/RulePlainConfiguration" },
				{ "$ref": "#/definitions/RuleWithUseImportExtensionsOptions" }
			]
		},
		"UseImportExtensionsOptions": {
			"type": "object",
			"properties": {
				"suggestedExtensions": {
					"description": "A map of custom import extension mappings, where the key is the inspected file extension, and the value is a pair of `module` extension and `component` import extension",
					"default": {},
					"type": "object",
					"additionalProperties": {
						"$ref": "#/definitions/SuggestedExtensionMapping"
					}
				}
			},
			"additionalProperties": false
		},
		"UseSelfClosingElementsConfiguration": {
			"anyOf": [
				{ "$ref": "#/definitions/RulePlainConfiguration" },
				{ "$ref": "#/definitions/RuleWithUseSelfClosingElementsOptions" }
			]
		},
		"UseSelfClosingElementsOptions": {
			"description": "Options for the `useSelfClosingElements` rule.",
			"type": "object",
			"properties": {
				"ignoreHtmlElements": { "default": false, "type": "boolean" }
			},
			"additionalProperties": false
		},
		"UseValidAutocompleteConfiguration": {
			"anyOf": [
				{ "$ref": "#/definitions/RulePlainConfiguration" },
				{ "$ref": "#/definitions/RuleWithUseValidAutocompleteOptions" }
			]
		},
		"UseValidAutocompleteOptions": {
			"type": "object",
			"properties": {
				"inputComponents": {
					"description": "`input` like custom components that should be checked.",
					"default": [],
					"type": "array",
					"items": { "type": "string" }
				}
			},
			"additionalProperties": false
		},
		"UtilityClassSortingConfiguration": {
			"anyOf": [
				{ "$ref": "#/definitions/RulePlainConfiguration" },
				{ "$ref": "#/definitions/RuleWithUtilityClassSortingOptions" }
			]
		},
		"UtilityClassSortingOptions": {
			"type": "object",
			"properties": {
				"attributes": {
					"description": "Additional attributes that will be sorted.",
					"type": ["array", "null"],
					"items": { "type": "string" }
				},
				"functions": {
					"description": "Names of the functions or tagged templates that will be sorted.",
					"type": ["array", "null"],
					"items": { "type": "string" }
				}
			},
			"additionalProperties": false
		},
		"ValidAriaRoleConfiguration": {
			"anyOf": [
				{ "$ref": "#/definitions/RulePlainConfiguration" },
				{ "$ref": "#/definitions/RuleWithValidAriaRoleOptions" }
			]
		},
		"ValidAriaRoleOptions": {
			"type": "object",
			"properties": {
				"allowInvalidRoles": {
					"default": [],
					"type": "array",
					"items": { "type": "string" }
				},
				"ignoreNonDom": { "default": false, "type": "boolean" }
			},
			"additionalProperties": false
		},
		"VcsClientKind": {
			"oneOf": [
				{
					"description": "Integration with the git client as VCS",
					"type": "string",
					"enum": ["git"]
				}
			]
		},
		"VcsConfiguration": {
			"description": "Set of properties to integrate Biome with a VCS software.",
			"type": "object",
			"properties": {
				"clientKind": {
					"description": "The kind of client.",
					"anyOf": [
						{ "$ref": "#/definitions/VcsClientKind" },
						{ "type": "null" }
					]
				},
				"defaultBranch": {
					"description": "The main branch of the project",
					"type": ["string", "null"]
				},
				"enabled": {
					"description": "Whether Biome should integrate itself with the VCS client",
					"type": ["boolean", "null"]
				},
				"root": {
					"description": "The folder where Biome should check for VCS files. By default, Biome will use the same folder where `biome.json` was found.\n\nIf Biome can't find the configuration, it will attempt to use the current working directory. If no current working directory can't be found, Biome won't use the VCS integration, and a diagnostic will be emitted",
					"type": ["string", "null"]
				},
				"useIgnoreFile": {
					"description": "Whether Biome should use the VCS ignore file. When [true], Biome will ignore the files specified in the ignore file.",
					"type": ["boolean", "null"]
				}
			},
			"additionalProperties": false
		}
	}
}<|MERGE_RESOLUTION|>--- conflicted
+++ resolved
@@ -2351,13 +2351,6 @@
 						{ "type": "null" }
 					]
 				},
-				"noTsIgnore": {
-					"description": "Succinct description of the rule.",
-					"anyOf": [
-						{ "$ref": "#/definitions/RuleConfiguration" },
-						{ "type": "null" }
-					]
-				},
 				"noUnknownPseudoClass": {
 					"description": "Disallow unknown pseudo-class selectors.",
 					"anyOf": [
@@ -2811,13 +2804,9 @@
 				"paths": {
 					"description": "A list of import paths that should trigger the rule.",
 					"type": "object",
-<<<<<<< HEAD
-					"additionalProperties": { "type": "string" }
-=======
 					"additionalProperties": {
 						"$ref": "#/definitions/CustomRestrictedImport"
 					}
->>>>>>> b9d6bd17
 				},
 				"restrictPackagePrivate": {
 					"description": "Whether to place restrictions on the importing of \"package private\" symbols.",
