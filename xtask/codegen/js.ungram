--- conflicted
+++ resolved
@@ -44,7 +44,7 @@
 JsBogusBinding = SyntaxElement*
 JsBogusAssignment = SyntaxElement*
 JsBogusParameter = SyntaxElement*
-JsBogusImportAttributeEntry = SyntaxElement*
+JsBogusImportAssertionEntry = SyntaxElement*
 JsBogusNamedImportSpecifier = SyntaxElement*
 TsBogusType = SyntaxElement*
 
@@ -1244,7 +1244,7 @@
 // import "abcd" assert ...
 JsImportBareClause =
 	source: AnyJsModuleSource
-	attribute: JsImportAttribute?
+	assertion: JsImportAssertion?
 
 // import foo from "mod"
 // import type foo from "mod"
@@ -1253,7 +1253,7 @@
 	default_specifier: JsDefaultImportSpecifier
 	'from'
 	source: AnyJsModuleSource
-	attribute: JsImportAttribute?
+	assertion: JsImportAssertion?
 
 // import * as foo from "mod";
 // import type * as foo from "mod";
@@ -1262,7 +1262,7 @@
 	namespace_specifier: JsNamespaceImportSpecifier
 	'from'
 	source: AnyJsModuleSource
-	attribute: JsImportAttribute?
+	assertion: JsImportAssertion?
 
 // import { a, b: c } from "d";
 //        ^^^^^^^^^^^^^^^^^^^^
@@ -1275,7 +1275,7 @@
 	named_specifiers: JsNamedImportSpecifiers
     'from'
     source: AnyJsModuleSource
-    attribute: JsImportAttribute?
+    assertion: JsImportAssertion?
 
 // import c, { b } from "c"
 //        ^^^^^^^^^^^^^^^^^
@@ -1289,7 +1289,7 @@
 	specifier: AnyJsCombinedSpecifier
 	'from'
 	source: AnyJsModuleSource
-	attribute: JsImportAttribute?
+	assertion: JsImportAssertion?
 
 AnyJsCombinedSpecifier = JsNamedImportSpecifiers | JsNamespaceImportSpecifier
 
@@ -1336,32 +1336,22 @@
     local_name: AnyJsBinding
 
 // import a from "mod" with { type: "json" }
-<<<<<<< HEAD
-//                     ^^^^^^^^^^^^^^^^^^^^^
-JsImportAttribute =
-=======
 //                     ^^^^^^^^^^^^^^^^^^^^^^^
 JsImportAssertion =
->>>>>>> b9d6bd17
     'with'
     '{'
-    attributes: JsImportAttributeEntryList
+    assertions: JsImportAssertionEntryList
     '}'
 
-JsImportAttributeEntryList = (AnyJsImportAttributeEntry (',' AnyJsImportAttributeEntry)* ','?)
-
-AnyJsImportAttributeEntry =
-	JsImportAttributeEntry
-	| JsBogusImportAttributeEntry
+JsImportAssertionEntryList = (AnyJsImportAssertionEntry (',' AnyJsImportAssertionEntry)* ','?)
+
+AnyJsImportAssertionEntry =
+	JsImportAssertionEntry
+	| JsBogusImportAssertionEntry
 
 // import a from "mod" with { type: "json" }
-<<<<<<< HEAD
-//                            ^^^^^^^^^^^^
-JsImportAttributeEntry =
-=======
 //                              ^^^^^^^^^^^^
 JsImportAssertionEntry =
->>>>>>> b9d6bd17
     key: ('ident' | 'js_string_literal')
     ':'
     value: 'js_string_literal'
@@ -1500,7 +1490,7 @@
 	export_as: JsExportAsClause?
 	'from'
 	source: AnyJsModuleSource
-	attribute: JsImportAttribute?
+	assertion: JsImportAssertion?
 	';'?
 
 // export { a } from "b";
@@ -1514,7 +1504,7 @@
 	'}'
 	'from'
 	source: AnyJsModuleSource
-	attribute: JsImportAttribute?
+	assertion: JsImportAssertion?
 	';'?
 
 AnyJsModuleSource =
