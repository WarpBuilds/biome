{
  "name": "@biomejs/benchmark",
  "version": "1.0.0",
  "description": "",
  "private": true,
  "main": "run.js",
  "author": "Biome Developers and Contributors",
  "license": "MIT OR Apache-2.0",
  "type": "module",
  "engines": {
    "node": ">20.0.0"
  },
  "devDependencies": {
<<<<<<< HEAD
    "@typescript-eslint/eslint-plugin": "8.18.1",
    "@typescript-eslint/parser": "8.3.0",
=======
    "@typescript-eslint/eslint-plugin": "8.20.0",
>>>>>>> 0bb86c7b
    "dprint": "0.48.0",
    "eslint": "9.17.0",
    "prettier": "3.3.3"
  }
}<|MERGE_RESOLUTION|>--- conflicted
+++ resolved
@@ -11,12 +11,8 @@
     "node": ">20.0.0"
   },
   "devDependencies": {
-<<<<<<< HEAD
-    "@typescript-eslint/eslint-plugin": "8.18.1",
+    "@typescript-eslint/eslint-plugin": "8.20.0",
     "@typescript-eslint/parser": "8.3.0",
-=======
-    "@typescript-eslint/eslint-plugin": "8.20.0",
->>>>>>> 0bb86c7b
     "dprint": "0.48.0",
     "eslint": "9.17.0",
     "prettier": "3.3.3"
